--- conflicted
+++ resolved
@@ -5,10 +5,6 @@
 # Test files
 coverage/
 lcov.info
-<<<<<<< HEAD
-.gas-snapshot
-=======
->>>>>>> 82740e87
 
 # Ignores development broadcast logs
 !/broadcast
