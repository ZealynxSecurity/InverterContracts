// SPDX-License-Identifier: MIT
pragma solidity ^0.8.0;

import "forge-std/Script.sol";
import "forge-std/Test.sol";

import "../deployment/DeploymentScript.s.sol";

import {IFundingManager} from "src/modules/fundingManager/IFundingManager.sol";
import {IModule} from "src/modules/base/IModule.sol";
import {IOrchestratorFactory} from "src/factories/IOrchestratorFactory.sol";
import {IOrchestrator} from "src/orchestrator/Orchestrator.sol";
import {ERC20Mock} from "test/utils/mocks/ERC20Mock.sol";
import {
    BountyManager,
    IBountyManager
} from "src/modules/logicModule/BountyManager.sol";

contract SetupToyOrchestratorScript is Test, DeploymentScript {
    bool hasDependency;
    string[] dependencies = new string[](0);

    // ------------------------------------------------------------------------
    // Fetch Environment Variables
    uint orchestratorOwnerPrivateKey =
        vm.envUint("ORCHESTRATOR_OWNER_PRIVATE_KEY");
    address orchestratorOwner = vm.addr(orchestratorOwnerPrivateKey);

    //-------------------------------------------------------------------------
    // Mock Funder and Contributor information

    //Since this is a demo deployment, we will use the same address for the owner and the funder.
    uint funder1PrivateKey = orchestratorOwnerPrivateKey;
    address funder1 = orchestratorOwner;

    //-------------------------------------------------------------------------
    // Storage

    ERC20Mock token;
    IOrchestrator test_orchestrator;

    address[] initialAuthorizedAddresses;

    //-------------------------------------------------------------------------
    // Script

    function run() public override returns (address deployedOrchestrator) {
        // ------------------------------------------------------------------------
        // Setup

        // First we deploy a mock ERC20 to act as funding token for the orchestrator. It has a public mint function.
        vm.startBroadcast(orchestratorOwnerPrivateKey);
        {
            token = new ERC20Mock("Mock", "MOCK");
        }
        vm.stopBroadcast();

        // Then, we run the deployment script to deploy the factories, implementations and Beacons.
        address orchestratorFactory = DeploymentScript.run();

        // ------------------------------------------------------------------------
        // Define Initial Configuration Data

        // Orchestrator: Owner, funding token
        IOrchestratorFactory.OrchestratorConfig memory orchestratorConfig =
        IOrchestratorFactory.OrchestratorConfig({
            owner: orchestratorOwner,
            token: token
        });

        // Funding Manager: Metadata, token address
        IOrchestratorFactory.ModuleConfig memory fundingManagerFactoryConfig =
        IOrchestratorFactory.ModuleConfig(
            fundingManagerMetadata,
            abi.encode(address(token)),
            abi.encode(hasDependency, dependencies)
        );

        // Payment Processor: only Metadata
        IOrchestratorFactory.ModuleConfig memory paymentProcessorFactoryConfig =
        IOrchestratorFactory.ModuleConfig(
            paymentProcessorMetadata,
            bytes(""),
            abi.encode(hasDependency, dependencies)
        );

        // Authorizer: Metadata, initial authorized addresses
        IOrchestratorFactory.ModuleConfig memory authorizerFactoryConfig =
        IOrchestratorFactory.ModuleConfig(
            authorizerMetadata,
            abi.encode(orchestratorOwner, orchestratorOwner),
            abi.encode(hasDependency, dependencies)
        );

        // MilestoneManager: Metadata, salary precision, fee percentage, fee treasury address
        IOrchestratorFactory.ModuleConfig memory bountyManagerFactoryConfig =
        IOrchestratorFactory.ModuleConfig(
            bountyManagerMetadata,
            abi.encode(""),
            abi.encode(true, dependencies)
        );

        // Add the configuration for all the non-mandatory modules. In this case only the BountyManager.
        IOrchestratorFactory.ModuleConfig[] memory additionalModuleConfig =
            new IOrchestratorFactory.ModuleConfig[](1);
        additionalModuleConfig[0] = bountyManagerFactoryConfig;

        // ------------------------------------------------------------------------
        // Orchestrator Creation

        vm.startBroadcast(orchestratorOwnerPrivateKey);
        {
            test_orchestrator = IOrchestratorFactory(orchestratorFactory)
                .createOrchestrator(
                orchestratorConfig,
                fundingManagerFactoryConfig,
                authorizerFactoryConfig,
                paymentProcessorFactoryConfig,
                additionalModuleConfig
            );
        }
        vm.stopBroadcast();

        // Check if the orchestrator has been created correctly.

        assert(address(test_orchestrator) != address(0));

        address orchestratorToken =
            address(IOrchestrator(test_orchestrator).token());
        assertEq(orchestratorToken, address(token));

        // Now we need to find the MilestoneManager. ModuleManager has a function called `listModules` that returns a list of
        // active modules, let's use that to get the address of the MilestoneManager.

        // TODO: Ideally this would be substituted by a check that that all mandatory modules implement their corresponding interfaces + the same for MilestoneManager

        address[] memory moduleAddresses =
            IOrchestrator(test_orchestrator).listModules();
        uint lenModules = moduleAddresses.length;
        address orchestratorCreatedBountyManagerAddress;

        for (uint i; i < lenModules;) {
            try IBountyManager(moduleAddresses[i]).isExistingBountyId(0)
            returns (bool) {
                orchestratorCreatedBountyManagerAddress = moduleAddresses[i];
                break;
            } catch {
                i++;
            }
        }

        BountyManager orchestratorCreatedBountyManager =
            BountyManager(orchestratorCreatedBountyManagerAddress);

        assertEq(
            address(orchestratorCreatedBountyManager.orchestrator()),
            address(test_orchestrator)
        );

        assertFalse(
            orchestratorCreatedBountyManager.isExistingBountyId(0),
            "Error in the BountyManager"
        );
        assertFalse(
            orchestratorCreatedBountyManager.isExistingBountyId(type(uint).max),
            "Error in the BountyManager"
        );

        console2.log("\n\n");
        console2.log(
            "=================================================================================="
        );
        console2.log(
            "Orchestrator with Id %s created at address: %s ",
            test_orchestrator.orchestratorId(),
            address(test_orchestrator)
        );

        // ------------------------------------------------------------------------
        // Initialize FundingManager

        // IMPORTANT
        // =========
        // Due to how the underlying rebase mechanism works, it is necessary
        // to always have some amount of tokens in the orchestrator.
        // It's best, if the owner deposits them right after deployment.

        // Initial Deposit => 10e18;
        IFundingManager fundingManager =
            IFundingManager(address(test_orchestrator.fundingManager()));

        vm.startBroadcast(orchestratorOwnerPrivateKey);
        {
            token.mint(address(orchestratorOwner), 10e18);

            token.approve(address(fundingManager), 10e18);

            fundingManager.deposit(10e18);
        }
        vm.stopBroadcast();
        console2.log("\t -Initialization Funding Done");

        // Mint some tokens for the funder and deposit them
        vm.startBroadcast(funder1PrivateKey);
        {
            token.mint(funder1, 1000e18);
            token.approve(address(fundingManager), 1000e18);
            fundingManager.deposit(1000e18);
        }
        vm.stopBroadcast();
        console2.log("\t -Funder 1: Deposit Performed");

        // ------------------------------------------------------------------------

        // Create a Bounty
        vm.startBroadcast(orchestratorOwnerPrivateKey);

        // Whitelist owner to create bounties
        orchestratorCreatedBountyManager.grantModuleRole(
            orchestratorCreatedBountyManager.BOUNTY_ADMIN_ROLE(),
            orchestratorOwner
        );

        // Whitelist owner to post claims
        orchestratorCreatedBountyManager.grantModuleRole(
            orchestratorCreatedBountyManager.CLAIM_ADMIN_ROLE(),
            orchestratorOwner
        );
        // Whitelist owner to verify claims
        orchestratorCreatedBountyManager.grantModuleRole(
            orchestratorCreatedBountyManager.VERIFY_ADMIN_ROLE(),
            orchestratorOwner
        );

        bytes memory details = "TEST BOUNTY";

        uint bountyId =
            orchestratorCreatedBountyManager.addBounty(100e18, 250e18, details);

<<<<<<< HEAD
=======
            orchestratorCreatedBountyManager.addBounty(100e18, 250e18, details);
        }
>>>>>>> b116e533
        vm.stopBroadcast();

        console2.log("\t -Bounty Created. Id: ", bountyId);

        console2.log(
            "=================================================================================="
        );
        console2.log("\n\n");

        return address(test_orchestrator);
    }
}<|MERGE_RESOLUTION|>--- conflicted
+++ resolved
@@ -49,14 +49,18 @@
         // Setup
 
         // First we deploy a mock ERC20 to act as funding token for the orchestrator. It has a public mint function.
-        vm.startBroadcast(orchestratorOwnerPrivateKey);
-        {
-            token = new ERC20Mock("Mock", "MOCK");
-        }
-        vm.stopBroadcast();
+        //vm.startBroadcast(orchestratorOwnerPrivateKey);
+        //{
+        //    token = new ERC20Mock("BloomMock", "BLMOCK");
+        //}
+        //vm.stopBroadcast();
+        token = ERC20Mock(0x61a4ABC15311EE7F2fe02b5F5b2e8B15c1E907be);
 
         // Then, we run the deployment script to deploy the factories, implementations and Beacons.
-        address orchestratorFactory = DeploymentScript.run();
+        //address orchestratorFactory = DeploymentScript.run();
+
+        //We use the exisiting orchestratorFactory address
+        address orchestratorFactory = 0x9069e7E04a0E6B5eAe7e8A76C6864feB75CdE436;
 
         // ------------------------------------------------------------------------
         // Define Initial Configuration Data
@@ -175,6 +179,26 @@
             test_orchestrator.orchestratorId(),
             address(test_orchestrator)
         );
+       console2.log(
+            "\t-FundingManager deployed at address: %s ",
+            address(test_orchestrator.fundingManager())
+        );
+        console2.log(
+            "\t-Authorizer deployed at address: %s ",
+            address(test_orchestrator.authorizer())
+        );
+        console2.log(
+            "\t-PaymentProcessor deployed at address: %s ",
+            address(test_orchestrator.paymentProcessor())
+        );
+
+        console2.log(
+            "\t-BountyManager deployed at address: %s ",
+            address(orchestratorCreatedBountyManager)
+        );
+                console2.log(
+            "=================================================================================="
+        );
 
         // ------------------------------------------------------------------------
         // Initialize FundingManager
@@ -237,11 +261,6 @@
         uint bountyId =
             orchestratorCreatedBountyManager.addBounty(100e18, 250e18, details);
 
-<<<<<<< HEAD
-=======
-            orchestratorCreatedBountyManager.addBounty(100e18, 250e18, details);
-        }
->>>>>>> b116e533
         vm.stopBroadcast();
 
         console2.log("\t -Bounty Created. Id: ", bountyId);
