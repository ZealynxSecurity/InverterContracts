--- conflicted
+++ resolved
@@ -39,10 +39,7 @@
     /// @notice upgrades the beacon to a new implementation address
     /// @param newImplementation : the new implementation address
     function upgradeTo(address newImplementation) public onlyOwner {
-<<<<<<< HEAD
-        // @todo value check
-=======
->>>>>>> c2897374
+    
         _setImplementation(newImplementation);
         emit Upgraded(newImplementation);
     }
@@ -50,16 +47,11 @@
     /// @notice sets the implementation address of the beacon
     /// @param newImplementation the new implementation address
     function _setImplementation(address newImplementation) private {
-<<<<<<< HEAD
-        require(
-            Address.isContract(newImplementation),
-            "UpgradeableBeacon: implementation is not a contract" // @todo Error
-        );
-=======
+
         if (!Address.isContract(newImplementation)) {
             revert Beacon__ImplementationIsNotAContract();
         }
->>>>>>> c2897374
+
         _implementation = newImplementation;
     }
 
