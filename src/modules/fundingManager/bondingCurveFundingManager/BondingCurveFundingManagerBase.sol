--- conflicted
+++ resolved
@@ -55,16 +55,11 @@
     //--------------------------------------------------------------------------
     // Modifiers
 
-<<<<<<< HEAD
-    function token() public view returns (IERC20) {
-        return __Module_orchestrator.fundingManager().token();
-=======
     modifier buyingIsEnabled() {
         if (buyIsOpen == false) {
             revert BondingCurveFundingManager__BuyingFunctionaltiesClosed();
         }
         _;
->>>>>>> 60a6d406
     }
 
     /// @dev Modifier to guarantee token recipient is valid.
@@ -77,6 +72,10 @@
 
     //--------------------------------------------------------------------------
     // Public Functions
+
+    function token() public view returns (IERC20) {
+        return __Module_orchestrator.fundingManager().token();
+    }
 
     /// @inheritdoc IBondingCurveFundingManagerBase
     function buyOrderFor(address _receiver, uint _depositAmount)
@@ -159,7 +158,7 @@
             revert BondingCurveFundingManager__InvalidDepositAmount();
         }
         // Transfer collateral, confirming that correct amount == allowance
-        __Module_orchestrator.token().safeTransferFrom(
+        __Module_orchestrator.fundingManager().token().safeTransferFrom(
             _msgSender(), address(this), _depositAmount
         );
         // Calculate deposit amount minus fee percentage
