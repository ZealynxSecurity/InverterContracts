// SPDX-License-Identifier: LGPL-3.0-only
pragma solidity 0.8.19;

interface IRedeemingBondingCurveFundingManagerBase {
    //--------------------------------------------------------------------------
    // Errors

    /// @notice Function is only callable if selling is not already enabled.
    error RedeemingBondingCurveFundingManager__SellingAlreadyOpen();

    /// @notice Function is only callable if selling is not already closed.
    error RedeemingBondingCurveFundingManager__SellingAlreadyClosed();

    /// @notice Percentage amount is bigger than 100%, i.e. 10_000
    error RedeemingBondingCurveFundingManager__InvalidFeePercentage();

    /// @notice Deposit amount has to be larger than zero
    error RedeemingBondingCurveFundingManager__InvalidDepositAmount();

    /// @notice Selling functionalities are set to closed
    error RedeemingBondingCurveFundingManager__SellingFunctionaltiesClosed();

    /// @notice Not enough collateral in contract for redemption
    error RedeemingBondingCurveFundingManager__InsufficientCollateralForRedemption(
    );

    //--------------------------------------------------------------------------
    // Events

    /// @notice Event emitted when selling is opened
    event SellingEnabled();

    /// @notice Event emitted when selling is closed
    event SellingDisabled();

    /// @notice Event emitted when sell fee is updated
<<<<<<< HEAD
    event SellFeeUpdated(uint indexed oldSellFee, uint indexed newSellFee);
=======
    event SellFeeUpdated(uint indexed newSellFee, uint indexed oldSellFee);
>>>>>>> 0e3a6a9a

    /// @notice Event emitted when tokens have been succesfully redeemed
    event TokensSold(
        address indexed receiver,
        uint indexed depositAmount,
        uint indexed receivedAmount,
        address seller
    );

    //--------------------------------------------------------------------------
    // Functions

    /// @notice Redeem tokens on behalf of a specified receiver address.
    /// @dev Redirects to the internal function `_sellOrder` by passing the receiver address and deposit amount.
    /// @param _receiver The address that will receive the redeemed tokens.
    /// @param _depositAmount The amount of issued token to deposited.
    function sellOrderFor(address _receiver, uint _depositAmount)
        external
        payable;

    /// @notice Sell collateral for the sender's address.
    /// @dev Redirects to the internal function `_sellOrder` by passing the sender's address and deposit amount.
    /// @param _depositAmount The amount of issued token depoisited.
    function sellOrder(uint _depositAmount) external payable;

    /// @notice Opens the selling functionality for the collateral.
    /// @dev Only callable by the Orchestrator owner, or Manager.
    ///      Reverts if selling is already open.
    function openSell() external;

    /// @notice Closes the selling functionality for the collateral.
    /// @dev Only callable by the Orchestrator owner, or Manager.
    ///      Reverts if selling is already closed.
    function closeSell() external;

    /// @notice Sets the fee percentage for selling collateral, payed in collateral
    /// @dev Only callable by the Orchestrator owner, or Manager.
    ///      The fee cannot exceed 10000 basis points. Reverts if an invalid fee is provided.
    /// @param _fee The fee in basis points.
    function setSellFee(uint _fee) external;
}<|MERGE_RESOLUTION|>--- conflicted
+++ resolved
@@ -34,11 +34,7 @@
     event SellingDisabled();
 
     /// @notice Event emitted when sell fee is updated
-<<<<<<< HEAD
-    event SellFeeUpdated(uint indexed oldSellFee, uint indexed newSellFee);
-=======
     event SellFeeUpdated(uint indexed newSellFee, uint indexed oldSellFee);
->>>>>>> 0e3a6a9a
 
     /// @notice Event emitted when tokens have been succesfully redeemed
     event TokensSold(
