--- conflicted
+++ resolved
@@ -696,8 +696,6 @@
         _projectTreasury = projectTreasury_;
     }
 
-<<<<<<< HEAD
-=======
     /// @notice Deducts the amount of redeemed tokens from the open redemption
     ///         amount.
     /// @param  processedRedemptionAmount_ The amount of redemption tokens that
@@ -719,7 +717,6 @@
         emit RedemptionAmountUpdated(_openRedemptionAmount);
     }
 
->>>>>>> ae085f91
     /// @inheritdoc BondingCurveBase_v1
     function _handleIssuanceTokensAfterBuy(address recipient_, uint amount_)
         internal
