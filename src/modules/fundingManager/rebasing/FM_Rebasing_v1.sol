--- conflicted
+++ resolved
@@ -9,15 +9,8 @@
 
 // Internal Dependencies
 import {ERC165, Module_v1} from "src/modules/base/Module_v1.sol";
-<<<<<<< HEAD
 import {ElasticReceiptTokenBase_v1} from
     "@fm/rebasing/abstracts/ElasticReceiptTokenBase_v1.sol";
-=======
-import {
-    ElasticReceiptTokenUpgradeable_v1,
-    ElasticReceiptTokenBase_v1
-} from "@fm/rebasing/abstracts/ElasticReceiptTokenUpgradeable_v1.sol";
->>>>>>> 0d10d89a
 
 import {Initializable} from "@oz-up/proxy/utils/Initializable.sol";
 
@@ -49,15 +42,7 @@
  *
  * @author  Inverter Network
  */
-<<<<<<< HEAD
 contract FM_Rebasing_v1 is IFundingManager_v1, ElasticReceiptTokenBase_v1 {
-=======
-contract FM_Rebasing_v1 is
-    IFundingManager_v1,
-    ElasticReceiptTokenUpgradeable_v1,
-    Module_v1
-{
->>>>>>> 0d10d89a
     /// @inheritdoc ERC165
     function supportsInterface(bytes4 interfaceId)
         public
@@ -88,17 +73,14 @@
     // Constants
 
     /// @dev The maximum amount of tokens that can be deposited.
-<<<<<<< HEAD
     // This cap is one power of ten lower than the MAX_SUPPLY of
     // the underlying ElasticReceiptTokenBase, just to be safe.
     uint internal constant DEPOSIT_CAP = 100_000_000_000_000_000e18;
-=======
-    uint internal constant DEPOSIT_CAP = 100_000_000e18;
->>>>>>> 0d10d89a
 
     //--------------------------------------------------------------------------
     // Storage
 
+    /// @dev The token that is used for the rebasing.
     /// @dev The token that is used for the rebasing.
     IERC20 private _token;
 
@@ -132,6 +114,7 @@
     }
 
     /// @inheritdoc IFundingManager_v1
+    /// @inheritdoc IFundingManager_v1
     function token() public view returns (IERC20) {
         return _token;
     }
@@ -139,62 +122,40 @@
     //--------------------------------------------------------------------------
     // Public Mutating Functions
 
-<<<<<<< HEAD
     /// @notice Deposits a specified amount of tokens into the contract from the sender's account.
     /// @dev    Reverts if attempting self-deposits or if the deposit exceeds the allowed cap,
     ///         ensuring compliance with token issuance rules. Please Note: when using the transactionForwarder,
     ///         validate transaction success to prevent nonce exploitation and ensure transaction integrity.
     /// @param amount The number of tokens to deposit.
-=======
-    /// @notice Deposits `amount` of tokens from `msg.sender` to `msg.sender`.
-    /// @param amount The amount of tokens to deposit.
->>>>>>> 0d10d89a
     function deposit(uint amount) external {
         _deposit(_msgSender(), _msgSender(), amount);
     }
 
-<<<<<<< HEAD
     /// @notice Deposits a specified amount of tokens into the contract on behalf of another account.
     /// @dev    Reverts if attempting self-deposits or if the deposit exceeds the allowed cap,
     ///         ensuring compliance with token issuance rules. Please Note: when using the transactionForwarder,
     ///         validate transaction success to prevent nonce exploitation and ensure transaction integrity.
     /// @param to The address to which the tokens are credited.
     /// @param amount The number of tokens to deposit.
-=======
-    /// @notice Deposits `amount` of tokens from `msg.sender` to `to`.
-    /// @param to The address to deposit to.
-    /// @param amount The amount of tokens to deposit.
->>>>>>> 0d10d89a
     function depositFor(address to, uint amount) external {
         _deposit(_msgSender(), to, amount);
     }
 
-<<<<<<< HEAD
     /// @notice Withdraws a specified amount of tokens from the sender's account back to their own address.
     /// @dev    Reverts if the withdrawal amount exceeds the available balance.
     ///         Please Note: when using the transactionForwarder, validate transaction success to
     ///         prevent nonce exploitation and ensure transaction integrity.
     /// @param amount The number of tokens to withdraw.
-=======
-    /// @notice Withdraws `amount` of tokens from `msg.sender` to `msg.sender`.
-    /// @param amount The amount of tokens to withdraw.
->>>>>>> 0d10d89a
     function withdraw(uint amount) external {
         _withdraw(_msgSender(), _msgSender(), amount);
     }
 
-<<<<<<< HEAD
     /// @notice Withdraws a specified amount of tokens from the sender's account to another specified account.
     /// @dev    Reverts if the withdrawal amount exceeds the available balance.
     ///         Please Note: when using the transactionForwarder, validate transaction success to
     ///         prevent nonce exploitation and ensure transaction integrity.
     /// @param to The address to which the tokens are sent.
     /// @param amount The number of tokens to withdraw.
-=======
-    /// @notice Withdraws `amount` of tokens from `msg.sender` to `to`.
-    /// @param to The address to withdraw to.
-    /// @param amount The amount of tokens to withdraw.
->>>>>>> 0d10d89a
     function withdrawTo(address to, uint amount) external {
         _withdraw(_msgSender(), to, amount);
     }
@@ -202,6 +163,7 @@
     //--------------------------------------------------------------------------
     // OnlyOrchestrator Mutating Functions
 
+    /// @inheritdoc IFundingManager_v1
     /// @inheritdoc IFundingManager_v1
     function transferOrchestratorToken(address to, uint amount)
         external
@@ -212,6 +174,23 @@
     }
 
     //--------------------------------------------------------------------------
+    // Internal Functions
+
+    /// @dev Returns the current token balance as supply target.
+    /// @return The current token balance as supply target.
+    function _supplyTarget()
+        internal
+        view
+        override(ElasticReceiptTokenBase_v1)
+        returns (uint)
+    {
+        return token().balanceOf(address(this));
+    }
+
+    /// @dev Deposits tokens into the contract.
+    /// @param from The address to deposit from.
+    /// @param to The address to deposit to.
+    /// @param amount The amount of tokens to deposit.
     // Internal Functions
 
     /// @dev Returns the current token balance as supply target.
@@ -250,6 +229,10 @@
     /// @param from The address to withdraw from.
     /// @param to The address to withdraw to.
     /// @param amount The amount of tokens to withdraw.
+    /// @dev Withdraws `amount` of tokens from the funds of `from` to `to`.
+    /// @param from The address to withdraw from.
+    /// @param to The address to withdraw to.
+    /// @param amount The amount of tokens to withdraw.
     function _withdraw(address from, address to, uint amount) internal {
         amount = _burn(from, amount);
 
@@ -258,6 +241,12 @@
         emit Withdrawal(from, to, amount);
     }
 
+    //--------------------------------------------------------------------------
+    // IFundingManager_v1 Functions
+
+    /// @notice Transfers `amount` of tokens from the orchestrator to `to`.
+    /// @param to The address to transfer to.
+    /// @param amount The amount of tokens to transfer.
     //--------------------------------------------------------------------------
     // IFundingManager_v1 Functions
 
