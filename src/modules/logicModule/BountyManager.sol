// SPDX-License-Identifier: LGPL-3.0-only
pragma solidity 0.8.19;

// External Interfaces
import {IERC20} from "@oz/token/ERC20/IERC20.sol";

// External Libraries
import {SafeERC20} from "@oz/token/ERC20/utils/SafeERC20.sol";
import {EnumerableSet} from "@oz/utils/structs/EnumerableSet.sol";

// Internal Dependencies
import {Module} from "src/modules/base/Module.sol";

import {ERC20PaymentClient} from
    "src/modules/base/mixins/ERC20PaymentClient.sol";

// Internal Interfaces
import {IOrchestrator} from "src/orchestrator/IOrchestrator.sol";
import {IAuthorizer} from "src/modules/authorizer/IAuthorizer.sol";
import {IBountyManager} from "src/modules/logicModule/IBountyManager.sol";

import {
    IERC20PaymentClient,
    IPaymentProcessor
} from "src/modules/base/mixins/ERC20PaymentClient.sol";

// Internal Libraries
import {LinkedIdList} from "src/common/LinkedIdList.sol";

contract BountyManager is IBountyManager, Module, ERC20PaymentClient {
    using SafeERC20 for IERC20;
    using EnumerableSet for EnumerableSet.UintSet;
    using LinkedIdList for LinkedIdList.List;

    //--------------------------------------------------------------------------
    // Modifiers

    modifier onlyClaimContributor(uint claimId) {
        address sender = _msgSender();
        Contributor[] memory contribs = _claimRegistry[claimId].contributors;
        uint length = contribs.length;
        uint i;
        for (i; i < length;) {
            if (contribs[i].addr == sender) {
                //sender was found in contrib list
                break;
            }

            unchecked {
                ++i;
            }
        }

        //If i is length or higher the sender wasnt found in the contib list
        if (i >= length) {
            revert Module__BountyManager__OnlyClaimContributor();
        }
        _;
    }

    modifier validPayoutAmounts(
        uint minimumPayoutAmount,
        uint maximumPayoutAmount
    ) {
        if (
            minimumPayoutAmount == 0
                || maximumPayoutAmount < minimumPayoutAmount
        ) {
            revert Module__BountyManager__InvalidPayoutAmounts();
        }
        _;
    }

    modifier validBountyId(uint bountyId) {
        if (!isExistingBountyId(bountyId)) {
            revert Module__BountyManager__InvalidBountyId();
        }
        _;
    }

    modifier validClaimId(uint claimId) {
        if (!isExistingClaimId(claimId)) {
            revert Module__BountyManager__InvalidClaimId();
        }
        _;
    }

    function validContributorsForBounty(
        Contributor[] memory contributors,
        Bounty memory bounty
    ) internal view {
        //@update to be in correct range
        uint length = contributors.length;
        //length cant be zero
        if (length == 0) {
            revert Module__BountyManager__InvalidContributorsLength();
        }
        uint totalAmount;
        uint currentAmount;
        address contrib;
        address orchestratorAddress = address(__Module_orchestrator);
        for (uint i; i < length;) {
            currentAmount = contributors[i].claimAmount;

            //amount cant be zero
            if (currentAmount == 0) {
                revert Module__BountyManager__InvalidContributorAmount();
            }

            contrib = contributors[i].addr;
            if (
                contrib == address(0) || contrib == address(this)
                    || contrib == orchestratorAddress
            ) {
                revert Module__BountyManager__InvalidContributorAddress();
            }

            totalAmount += currentAmount;
            unchecked {
                ++i;
            }
        }

        if (
            totalAmount > bounty.maximumPayoutAmount
                || totalAmount < bounty.minimumPayoutAmount
        ) {
            revert Module__BountyManager__ClaimExceedsGivenPayoutAmounts();
        }
    }

    modifier claimBelongingToBounty(uint claimId, uint bountyId) {
        if (_claimRegistry[claimId].bountyId != bountyId) {
            revert Module__BountyManager__ClaimNotBelongingToBounty();
        }
        _;
    }

    modifier notClaimed(uint bountyId) {
        //Its not claimed if claimedBy is still 0
        if (_bountyRegistry[bountyId].claimedBy != 0) {
            revert Module__BountyManager__BountyAlreadyClaimedOrLocked();
        }
        _;
    }

    //--------------------------------------------------------------------------
    // Constants

    /// @dev Marks the beginning of the list.
    uint internal constant _SENTINEL = type(uint).max;

    bytes32 public constant BOUNTY_ADMIN_ROLE = "BOUNTY_ADMIN";
    bytes32 public constant CLAIM_ADMIN_ROLE = "CLAIM_ADMIN";
    bytes32 public constant VERIFY_ADMIN_ROLE = "VERIFY_ADMIN";

    //--------------------------------------------------------------------------
    // Storage

    /// @dev Value for what the next id will be.
    uint private _nextId;

    /// @dev Registry mapping ids to Bounty structs.
    mapping(uint => Bounty) private _bountyRegistry;

    /// @dev List of Bounty id's.
    LinkedIdList.List _bountyList;

    /// @dev Registry mapping ids to Claim structs.
    mapping(uint => Claim) private _claimRegistry;

    /// @dev List of Claim id's.
    LinkedIdList.List _claimList;

    //@dev Connects contributor addresses to claim Ids
    mapping(address => EnumerableSet.UintSet) contributorAddressToClaimIds;
    //--------------------------------------------------------------------------
    // Initialization

    /// @inheritdoc Module
    function init(
        IOrchestrator orchestrator_,
        Metadata memory metadata,
        bytes memory
    ) external override(Module) initializer {
        __Module_init(orchestrator_, metadata);
        //init empty list of bounties and claims
        _bountyList.init();
        _claimList.init();
    }

    function init2(IOrchestrator, bytes memory)
        external
        override(Module)
        initializer2
    {
        //Note: due to the authorizer still not being set during initialization,
        // this function has to be called after.
    }

    //--------------------------------------------------------------------------
    // Getter Functions

    /// @inheritdoc IBountyManager
    function getBountyInformation(uint bountyId)
        external
        view
        validBountyId(bountyId)
        returns (Bounty memory)
    {
        return _bountyRegistry[bountyId];
    }

    /// @inheritdoc IBountyManager
    function listBountyIds() external view returns (uint[] memory) {
        return _bountyList.listIds();
    }

    /// @inheritdoc IBountyManager
    function isExistingBountyId(uint bountyId) public view returns (bool) {
        return _bountyList.isExistingId(bountyId);
    }

    /// @inheritdoc IBountyManager
    function getClaimInformation(uint claimId)
        external
        view
        validClaimId(claimId)
        returns (Claim memory)
    {
        return _claimRegistry[claimId];
    }

    /// @inheritdoc IBountyManager
    function listClaimIds() external view returns (uint[] memory) {
        return _claimList.listIds();
    }

    /// @inheritdoc IBountyManager
    function isExistingClaimId(uint claimId) public view returns (bool) {
        return _claimList.isExistingId(claimId);
    }

    /// @inheritdoc IBountyManager
    function listClaimIdsForContributorAddress(address contributorAddrs)
        external
        view
        returns (uint[] memory)
    {
        return contributorAddressToClaimIds[contributorAddrs].values();
    }

    //--------------------------------------------------------------------------
    // Mutating Functions

    /// @inheritdoc IBountyManager
    function addBounty(
        uint minimumPayoutAmount,
        uint maximumPayoutAmount,
        bytes calldata details
    )
        external
        onlyModuleRole(BOUNTY_ADMIN_ROLE)
        validPayoutAmounts(minimumPayoutAmount, maximumPayoutAmount)
        returns (uint id)
    {
        // Note ids start at 1.
        uint bountyId = ++_nextId;

        // Add Bounty id to the list.
        _bountyList.addId(bountyId);

        Bounty storage b = _bountyRegistry[bountyId];

        b.minimumPayoutAmount = minimumPayoutAmount;
        b.maximumPayoutAmount = maximumPayoutAmount;
        b.details = details;

        emit BountyAdded(
            bountyId, minimumPayoutAmount, maximumPayoutAmount, details
        );

        return bountyId;
    }

    /// @inheritdoc IBountyManager
    function updateBounty(uint bountyId, bytes calldata details)
        external
        onlyModuleRole(BOUNTY_ADMIN_ROLE)
        validBountyId(bountyId)
    {
        _bountyRegistry[bountyId].details = details;

        emit BountyUpdated(bountyId, details);
    }

    /// @inheritdoc IBountyManager
    function lockBounty(uint bountyId)
        external
        onlyModuleRole(BOUNTY_ADMIN_ROLE)
        validBountyId(bountyId)
        notClaimed(bountyId)
    {
        _bountyRegistry[bountyId].claimedBy = type(uint).max;

        emit BountyLocked(bountyId);
    }

    /// @inheritdoc IBountyManager
    function addClaim(
        uint bountyId,
        Contributor[] calldata contributors,
        bytes calldata details
    )
        external
        onlyModuleRole(CLAIM_ADMIN_ROLE)
        validBountyId(bountyId)
        notClaimed(bountyId)
        returns (uint id)
    {
        validContributorsForBounty(contributors, _bountyRegistry[bountyId]);
        // Count up shared nextId by one
        uint claimId = ++_nextId;

        // Add Claim id to the list.
        _claimList.addId(claimId);

        Claim storage c = _claimRegistry[claimId];

        // Add Claim instance to registry.
        c.bountyId = bountyId;

        uint length = contributors.length;
        for (uint i; i < length;) {
            c.contributors.push(contributors[i]);
            //add ClaimId to each contributor address accordingly
            contributorAddressToClaimIds[contributors[i].addr].add(claimId);
            unchecked {
                ++i;
            }
        }

        c.details = details;

        emit ClaimAdded(claimId, bountyId, contributors, details);

        return claimId;
    }

    /// @inheritdoc IBountyManager
    function updateClaimContributors(
        uint claimId,
        uint bountyId,
        Contributor[] calldata contributors
    )
        external
        validClaimId(claimId)
<<<<<<< HEAD
        onlyClaimContributor(claimId)
        validBountyId(bountyId)
=======
        notClaimed(claimId)
        notLocked(_claimRegistry[claimId].bountyId)
        onlyModuleRole(CLAIM_ADMIN_ROLE)
>>>>>>> 5cc4dc35
    {
        validContributorsForBounty(contributors, _bountyRegistry[bountyId]);
        Claim storage c = _claimRegistry[claimId];

        uint length = c.contributors.length;
        for (uint i; i < length;) {
            //remove ClaimId for each contributor address
            contributorAddressToClaimIds[c.contributors[i].addr].remove(claimId); //@note c.contributors[i].addr -> is there a more gas efficient alternative to this?
            unchecked {
                ++i;
            }
        }

        delete c.contributors;

        length = contributors.length;

        for (uint i; i < length;) {
            c.contributors.push(contributors[i]);
            //add ClaimId again to each contributor address
            contributorAddressToClaimIds[contributors[i].addr].add(claimId);
            unchecked {
                ++i;
            }
        }

        emit ClaimContributorsUpdated(claimId, contributors);
    }

    /// @inheritdoc IBountyManager
    function updateClaimDetails(uint claimId, bytes calldata details)
        external
        validClaimId(claimId)
        onlyClaimContributor(claimId)
    {
        _claimRegistry[claimId].details = details;

        emit ClaimDetailsUpdated(claimId, details);
    }

    /// @inheritdoc IBountyManager
    function verifyClaim(uint claimId, uint bountyId)
        external
        onlyModuleRole(VERIFY_ADMIN_ROLE)
        validClaimId(claimId)
        validBountyId(bountyId)
        claimBelongingToBounty(claimId, bountyId)
        notClaimed(bountyId)
    {
        Contributor[] memory contribs = _claimRegistry[claimId].contributors;

        uint length = contribs.length;

        //total amount needed to verifyBounty
        uint totalAmount;

        //current contributor in loop
        Contributor memory contrib;

        //For each Contributor add payments according to the claimAmount specified
        for (uint i; i < length;) {
            contrib = contribs[i];
            totalAmount += contrib.claimAmount;

            _addPaymentOrder(
                PaymentOrder({
                    recipient: contrib.addr,
                    amount: contrib.claimAmount,
                    createdAt: block.timestamp,
                    dueTo: block.timestamp //dueTo Date is now
                })
            );
            unchecked {
                ++i;
            }
        }

        //ensure that this contract has enough tokens to fulfill all payments
        _ensureTokenBalance(totalAmount);

        //when done process the Payments correctly
        __Module_orchestrator.paymentProcessor().processPayments(
            IERC20PaymentClient(address(this))
        );

        //Set completed to true
        _bountyRegistry[bountyId].claimedBy = claimId;

        emit ClaimVerified(claimId, bountyId);
    }

    //--------------------------------------------------------------------------
    // {ERC20PaymentClient} Function Implementations

    function _ensureTokenBalance(uint amount)
        internal
        override(ERC20PaymentClient)
    {
        uint balance = __Module_orchestrator.token().balanceOf(address(this));

        if (balance < amount) {
            // Trigger callback from orchestrator to transfer tokens
            // to address(this).
            bool ok;
            (ok, /*returnData*/ ) = __Module_orchestrator.executeTxFromModule(
                address(__Module_orchestrator.fundingManager()),
                abi.encodeWithSignature(
                    "transferOrchestratorToken(address,uint256)",
                    address(this),
                    amount - balance
                )
            );

            if (!ok) {
                revert Module__ERC20PaymentClient__TokenTransferFailed();
            }
        }
    }

    function _ensureTokenAllowance(IPaymentProcessor spender, uint amount)
        internal
        override(ERC20PaymentClient)
    {
        IERC20 token = __Module_orchestrator.token();
        uint allowance = token.allowance(address(this), address(spender));

        if (allowance < amount) {
            token.safeIncreaseAllowance(address(spender), amount - allowance);
        }
    }

    function _isAuthorizedPaymentProcessor(IPaymentProcessor who)
        internal
        view
        override(ERC20PaymentClient)
        returns (bool)
    {
        return __Module_orchestrator.paymentProcessor() == who;
    }
}<|MERGE_RESOLUTION|>--- conflicted
+++ resolved
@@ -355,14 +355,9 @@
     )
         external
         validClaimId(claimId)
-<<<<<<< HEAD
-        onlyClaimContributor(claimId)
-        validBountyId(bountyId)
-=======
         notClaimed(claimId)
         notLocked(_claimRegistry[claimId].bountyId)
         onlyModuleRole(CLAIM_ADMIN_ROLE)
->>>>>>> 5cc4dc35
     {
         validContributorsForBounty(contributors, _bountyRegistry[bountyId]);
         Claim storage c = _claimRegistry[claimId];
