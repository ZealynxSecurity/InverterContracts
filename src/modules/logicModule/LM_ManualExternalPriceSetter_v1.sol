// SPDX-License-Identifier: LGPL-3.0-only
pragma solidity 0.8.23;

// Internal
import {ILM_ManualExternalPriceSetter_v1} from
    "@lm/interfaces/ILM_ManualExternalPriceSetter_v1.sol";
import {Module_v1} from "src/modules/base/Module_v1.sol";
import {IOrchestrator_v1} from
    "src/orchestrator/interfaces/IOrchestrator_v1.sol";
import {IOraclePrice_v1} from "@lm/interfaces/IOraclePrice_v1.sol";

// External
import {IERC20Metadata} from "@oz/token/ERC20/extensions/IERC20Metadata.sol";
import {ERC165Upgradeable} from
    "@oz-up/utils/introspection/ERC165Upgradeable.sol";

/**
 * @title   Manual External Price Oracle Implementation
 *
 * @notice  This contract provides a manual price feed mechanism for token
 *          operations, allowing authorized users to set and update prices
 *          for both issuance (buying) and redemption (selling) operations.
 *
 * @dev     This contract inherits functionalities from:
 *              - Module_v1
 *          The contract maintains two separate price feeds:
 *              1. Issuance price for token minting/buying.
 *              2. Redemption price for token burning/selling.
 *          Both prices are manually set by the contract owner and must be
 *          non-zero values.
 *
 *          Price Context:
 *              - Prices are stored internally with 18 decimals for consistent
 *                math.
 *              - When setting prices: Input values should be in collateral
 *                token decimals.
 *              - When getting prices: Output values will be in issuance
 *                token decimals.
 *
 * @custom:security-contact security@inverter.network
 *                          In case of any concerns or findings, please refer
 *                          to our Security Policy at security.inverter.network
 *                          or email us directly!
 *
 * @custom:version  v1.0.0
 *
 * @custom:standard-version v1.0.0
 *
 * @author  Zealynx Security
 */
contract LM_ManualExternalPriceSetter_v1 is
    ILM_ManualExternalPriceSetter_v1,
    Module_v1
{
    /// @inheritdoc ERC165Upgradeable
    function supportsInterface(bytes4 interfaceId)
        public
        view
        override
        returns (bool)
    {
        return interfaceId == type(ILM_ManualExternalPriceSetter_v1).interfaceId
            || interfaceId == type(IOraclePrice_v1).interfaceId
            || super.supportsInterface(interfaceId);
    }

    // -------------------------------------------------------------------------
    // Constants

    /// @notice Role identifier for accounts authorized to set prices.
    /// @dev    This role should be granted to trusted price feeders only.
    bytes32 public constant PRICE_SETTER_ROLE = "PRICE_SETTER_ROLE";

    // -------------------------------------------------------------------------
    // State Variables

    /// @notice The price for issuing tokens (in collateral token decimals)
    uint private _issuancePrice;

    /// @notice The price for redeeming tokens (in collateral token decimals)
    uint private _redemptionPrice;

    /// @notice Decimals of the collateral token (e.g., USDC with 6 decimals).
    /// @dev    This is the token used to pay/buy with.
    uint8 private _collateralTokenDecimals;

    // -------------------------------------------------------------------------
    // Initialization

    /// @inheritdoc Module_v1
    function init(
        IOrchestrator_v1 orchestrator_,
        Metadata memory metadata_,
        bytes memory configData_
    ) external override(Module_v1) initializer {
        __Module_init(orchestrator_, metadata_);

        // Decode collateral token address from configData_.
        (address collateralToken) = abi.decode(configData_, (address));

        // Store token decimals for price normalization.
        _collateralTokenDecimals = IERC20Metadata(collateralToken).decimals();
    }

    // -------------------------------------------------------------------------
    // External Functions

    /// @inheritdoc ILM_ManualExternalPriceSetter_v1
    function setIssuancePrice(uint price_)
        external
        onlyModuleRole(PRICE_SETTER_ROLE)
    {
<<<<<<< HEAD
        _setIssuancePrice(price_);
=======
        if (price_ == 0) revert Module__LM_ExternalPriceSetter__InvalidPrice();

        // Normalize price to internal decimal precision
        _issuancePrice = price_;
        emit IssuancePriceSet(price_);
>>>>>>> ae085f91
    }

    /// @inheritdoc ILM_ManualExternalPriceSetter_v1
    function setRedemptionPrice(uint price_)
        external
        onlyModuleRole(PRICE_SETTER_ROLE)
    {
        _setRedemptionPrice(price_);
    }

<<<<<<< HEAD
=======
        // Normalize price to internal decimal precision.
        _redemptionPrice = price_;
        emit RedemptionPriceSet(price_);
    }

>>>>>>> ae085f91
    /// @inheritdoc ILM_ManualExternalPriceSetter_v1
    function setIssuanceAndRedemptionPrice(
        uint issuancePrice_,
        uint redemptionPrice_
    ) external onlyModuleRole(PRICE_SETTER_ROLE) {
        if (issuancePrice_ == 0 || redemptionPrice_ == 0) {
            revert Module__LM_ExternalPriceSetter__InvalidPrice();
        }

<<<<<<< HEAD
        // Normalize and set both prices atomically
        _setIssuancePrice(issuancePrice_);
        _setRedemptionPrice(redemptionPrice_);

        // Emit events
        emit IssuancePriceSet(issuancePrice_);
        emit RedemptionPriceSet(redemptionPrice_);
=======
        _issuancePrice = issuancePrice_;
        _redemptionPrice = redemptionPrice_;
>>>>>>> ae085f91
    }

    /// @notice Gets current price for token issuance (buying tokens).
    /// @return price_ Current price in 18 decimals (collateral tokens per 1
    ///         issuance token).
    /// @dev    Example: If price is 2 USDC/ISS, returns 2e18 (2 USDC needed for
    ///         1 ISS).
    function getPriceForIssuance() external view returns (uint) {
        return _issuancePrice;
    }

    /// @notice Gets current price for token redemption (selling tokens).
    /// @return price_ Current price in 18 decimals (collateral tokens per 1
    ///         issuance token).
    /// @dev    Example: If price is 1.9 USDC/ISS, returns 1.9e18 (1.9 USDC
    ///         received for 1 ISS).
    function getPriceForRedemption() external view returns (uint) {
        return _redemptionPrice;
    }

    //--------------------------------------------------------------------------
    // Internal Functions

    /// @notice Internal function to set the issuance price
    /// @param price_ The price to set
    function _setIssuancePrice(uint price_) internal {
        if (price_ == 0) revert Module__LM_ExternalPriceSetter__InvalidPrice();
        _issuancePrice = price_;
        emit IssuancePriceSet(price_);
    }

    /// @notice Internal function to set the redemption price
    /// @param price_ The price to set
    function _setRedemptionPrice(uint price_) internal {
        if (price_ == 0) revert Module__LM_ExternalPriceSetter__InvalidPrice();
        _redemptionPrice = price_;
        emit RedemptionPriceSet(price_);
    }

    /// @dev    Storage gap for upgradeable contracts.
    uint[50] private __gap;
}<|MERGE_RESOLUTION|>--- conflicted
+++ resolved
@@ -110,15 +110,7 @@
         external
         onlyModuleRole(PRICE_SETTER_ROLE)
     {
-<<<<<<< HEAD
         _setIssuancePrice(price_);
-=======
-        if (price_ == 0) revert Module__LM_ExternalPriceSetter__InvalidPrice();
-
-        // Normalize price to internal decimal precision
-        _issuancePrice = price_;
-        emit IssuancePriceSet(price_);
->>>>>>> ae085f91
     }
 
     /// @inheritdoc ILM_ManualExternalPriceSetter_v1
@@ -129,35 +121,14 @@
         _setRedemptionPrice(price_);
     }
 
-<<<<<<< HEAD
-=======
-        // Normalize price to internal decimal precision.
-        _redemptionPrice = price_;
-        emit RedemptionPriceSet(price_);
-    }
-
->>>>>>> ae085f91
     /// @inheritdoc ILM_ManualExternalPriceSetter_v1
     function setIssuanceAndRedemptionPrice(
         uint issuancePrice_,
         uint redemptionPrice_
     ) external onlyModuleRole(PRICE_SETTER_ROLE) {
-        if (issuancePrice_ == 0 || redemptionPrice_ == 0) {
-            revert Module__LM_ExternalPriceSetter__InvalidPrice();
-        }
-
-<<<<<<< HEAD
-        // Normalize and set both prices atomically
+        // Set both prices atomically
         _setIssuancePrice(issuancePrice_);
         _setRedemptionPrice(redemptionPrice_);
-
-        // Emit events
-        emit IssuancePriceSet(issuancePrice_);
-        emit RedemptionPriceSet(redemptionPrice_);
-=======
-        _issuancePrice = issuancePrice_;
-        _redemptionPrice = redemptionPrice_;
->>>>>>> ae085f91
     }
 
     /// @notice Gets current price for token issuance (buying tokens).
