// SPDX-License-Identifier: LGPL-3.0-only
pragma solidity ^0.8.0;

// Internal
import {IPP_Queue_v1} from "@pp/interfaces/IPP_Queue_v1.sol";
import {IERC20PaymentClientBase_v1} from
    "@lm/interfaces/IERC20PaymentClientBase_v1.sol";

/**
 * @title   Manual Execution Queue Based Payment Processor
 *
 * @notice  A payment processor implementation that extends the base queue system
 *          with manual execution capabilities. This allows for controlled,
 *          manual processing of payment orders in the queue.
 *
 * @dev     This contract inherits from:
 *              - IPP_Queue_v1.
 *          Key features:
 *              - Manual payment execution.
 *              - Inherits FIFO queue management.
 *              - Inherits payment order lifecycle management.
 *          The contract implements manual payment processing through the
 *          executePaymentQueue function.
 *
 * @custom:security-contact security@inverter.network
 *                          In case of any concerns or findings, please refer to
 *                          our Security Policy at security.inverter.network or
 *                          email us directly!
 *
 * @custom:version  v1.0.0
 *
 * @custom:standard-version v1.0.0
 *
 * @author  Zealynx Security
 */
interface IPP_Queue_ManualExecution_v1 is IPP_Queue_v1 {
    // -------------------------------------------------------------------------
    // Functions

    /// @notice  Executes all pending payment orders in the queue.
<<<<<<< HEAD
=======
    /// @dev     This function processes all pending orders in the queue.
>>>>>>> 8896b695
    function executePaymentQueue(IERC20PaymentClientBase_v1 paymentClient)
        external;
}<|MERGE_RESOLUTION|>--- conflicted
+++ resolved
@@ -38,10 +38,7 @@
     // Functions
 
     /// @notice  Executes all pending payment orders in the queue.
-<<<<<<< HEAD
-=======
     /// @dev     This function processes all pending orders in the queue.
->>>>>>> 8896b695
     function executePaymentQueue(IERC20PaymentClientBase_v1 paymentClient)
         external;
 }