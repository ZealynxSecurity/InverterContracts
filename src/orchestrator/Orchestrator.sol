// SPDX-License-Identifier: LGPL-3.0-only
pragma solidity 0.8.19;

// External Dependencies
import {OwnableUpgradeable} from "@oz-up/access/OwnableUpgradeable.sol";

// External Interfaces
import {IERC20} from "@oz/token/ERC20/IERC20.sol";

// Internal Dependencies
import {RecurringPaymentManager} from
    "src/modules/logicModule/RecurringPaymentManager.sol";
import {ModuleManager} from "src/orchestrator/base/ModuleManager.sol";

// Internal Interfaces
import {
    IOrchestrator,
    IFundingManager,
    IPaymentProcessor,
    IAuthorizer
} from "src/orchestrator/IOrchestrator.sol";
import {IModule} from "src/modules/base/IModule.sol";

/**
 * @title Orchestrator
 *
 * @dev A new funding primitive to enable multiple actors within a decentralized
 *      network to collaborate on orchestrators.
 *
 *      A orchestrator is composed of a [funding mechanism](./base/FundingVault) *      and a set of [modules](./base/ModuleManager).
 *
 *      The token being accepted for funding is non-changeable and set during
 *      initialization. Authorization is performed via calling a non-changeable
 *      {IAuthorizer} instance. Payments, initiated by modules, are processed
 *      via a non-changeable {IPaymentProcessor} instance.
 *
 *      Each orchestrator has a unique id set during initialization.
 *
 * @author Inverter Network
 */
contract Orchestrator is IOrchestrator, ModuleManager {
    //--------------------------------------------------------------------------
    // Modifiers

    /// @notice Modifier to guarantee function is only callable by authorized
    ///         address.
    modifier onlyOrchestratorOwner() {
<<<<<<< HEAD
        bytes32 ownerRole = authorizer.getOwnerRole();

        if (!authorizer.hasRole(ownerRole, _msgSender())) {
            revert Orchestrator__CallerNotAuthorized(ownerRole, _msgSender());
=======
        if (!authorizer.isAuthorized(_msgSender())) {
            revert Orchestrator__CallerNotAuthorized();
>>>>>>> 17f221b2
        }
        _;
    }

    // Once we merge the RoleAuthoirzer We can completely remove Ownable
    // as import and rely on IAuthorizer to validate owners.

    /// @notice Modifier to guarantee function is only callable by authorized
    ///         address or manager.
    modifier onlyOrchestratorOwnerOrManager() {
<<<<<<< HEAD
        bytes32 ownerRole = authorizer.getOwnerRole();
        bytes32 managerRole = authorizer.getManagerRole();

        if (!authorizer.hasRole(managerRole, _msgSender())) {
            revert Orchestrator__CallerNotAuthorized(managerRole, _msgSender());
        } else if (!authorizer.hasRole(ownerRole, _msgSender())) {
            revert Orchestrator__CallerNotAuthorized(ownerRole, _msgSender());
=======
        if (
            !authorizer.isAuthorized(_msgSender())
                && !authorizer.hasRole(authorizer.getManagerRole(), _msgSender())
        ) {
            revert Orchestrator__CallerNotAuthorized();
>>>>>>> 17f221b2
        }
        _;
    }

    //--------------------------------------------------------------------------
    // Storage

    IERC20 private _token;

    /// @inheritdoc IOrchestrator
    uint public override(IOrchestrator) orchestratorId;

    /// @inheritdoc IOrchestrator
    IFundingManager public override(IOrchestrator) fundingManager;

    /// @inheritdoc IOrchestrator
    IAuthorizer public override(IOrchestrator) authorizer;

    /// @inheritdoc IOrchestrator
    IPaymentProcessor public override(IOrchestrator) paymentProcessor;

    //--------------------------------------------------------------------------
    // Initializer

    constructor() {
        _disableInitializers();
    }

    /// @inheritdoc IOrchestrator
    function init(
        uint orchestratorId_,
        IERC20 token_,
        address[] calldata modules,
        IFundingManager fundingManager_,
        IAuthorizer authorizer_,
        IPaymentProcessor paymentProcessor_
    ) external override(IOrchestrator) initializer {
        // Initialize upstream contracts.
        __ModuleManager_init(modules);

        // Set storage variables.
        orchestratorId = orchestratorId_;

        _token = token_;

        fundingManager = fundingManager_;
        authorizer = authorizer_;
        paymentProcessor = paymentProcessor_;

        // Add necessary modules.
        // Note to not use the public addModule function as the factory
        // is (most probably) not authorized.
        __ModuleManager_addModule(address(fundingManager_));
        __ModuleManager_addModule(address(authorizer_));
        __ModuleManager_addModule(address(paymentProcessor_));
    }

    //--------------------------------------------------------------------------
    // Module search functions

    /// @notice verifies whether a orchestrator with the title `moduleName` has been used in this orchestrator
    /// @dev The query string and the module title should be **exactly** same, as in same whitespaces, same capitalizations, etc.
    /// @param moduleName Query string which is the title of the module to be searched in the orchestrator
    /// @return uint256 index of the module in the list of modules used in the orchestrator
    /// @return address address of the module with title `moduleName`
    function _isModuleUsedInOrchestrator(string calldata moduleName)
        private
        view
        returns (uint, address)
    {
        address[] memory moduleAddresses = listModules();
        uint moduleAddressesLength = moduleAddresses.length;
        string memory currentModuleName;
        uint index;

        for (; index < moduleAddressesLength;) {
            currentModuleName = IModule(moduleAddresses[index]).title();

            if (bytes(currentModuleName).length == bytes(moduleName).length) {
                if (
                    keccak256(abi.encodePacked(currentModuleName))
                        == keccak256(abi.encodePacked(moduleName))
                ) {
                    return (index, moduleAddresses[index]);
                }
            }

            unchecked {
                ++index;
            }
        }

        return (type(uint).max, address(0));
    }

    /// @inheritdoc IOrchestrator
    function findModuleAddressInOrchestrator(string calldata moduleName)
        external
        view
        returns (address)
    {
        (uint moduleIndex, address moduleAddress) =
            _isModuleUsedInOrchestrator(moduleName);
        if (moduleIndex == type(uint).max) {
            revert DependencyInjection__ModuleNotUsedInOrchestrator();
        }

        return moduleAddress;
    }

    //--------------------------------------------------------------------------
    // Module address verification functions
    // Note These set of functions are not mandatory for the functioning of the protocol, however they
    //      are provided for the convenience of the users since matching the names of the modules does not
    //      fully guarantee that the returned address is the address of the exact module the user was looking for

    /// @inheritdoc IOrchestrator
    function verifyAddressIsAuthorizerModule(address authModule)
        external
        view
        returns (bool)
    {
        IAuthorizer authorizerModule = IAuthorizer(authModule);

        try authorizerModule.getOwnerRole() returns (bytes32) {
            return true;
        } catch {
            return false;
        }
    }

    /// @inheritdoc IOrchestrator
    function verifyAddressIsFundingManager(address fundingManagerAddress)
        external
        view
        returns (bool)
    {
        IFundingManager fundingManagerModule =
            IFundingManager(fundingManagerAddress);

        try fundingManagerModule.token() returns (IERC20) {
            return true;
        } catch {
            return false;
        }
    }

    /// @inheritdoc IOrchestrator
    function verifyAddressIsRecurringPaymentManager(
        address recurringPaymentManager
    ) external view returns (bool) {
        RecurringPaymentManager paymentManager =
            RecurringPaymentManager(recurringPaymentManager);

        try paymentManager.getEpochLength() returns (uint) {
            return true;
        } catch {
            return false;
        }
    }

    /// @inheritdoc IOrchestrator
    function verifyAddressIsPaymentProcessor(address paymentProcessorAddress)
        external
        view
        returns (bool)
    {
        IPaymentProcessor paymentProcessorModule =
            IPaymentProcessor(paymentProcessorAddress);

        try paymentProcessorModule.token() returns (IERC20) {
            return true;
        } catch {
            return false;
        }
    }

    //--------------------------------------------------------------------------
    // Upstream Function Implementations

    /// @dev Only addresses authorized via the {IAuthorizer} instance can manage
    ///      modules.
    function __ModuleManager_isAuthorized(address who)
        internal
        view
        override(ModuleManager)
        returns (bool)
    {
        return authorizer.hasRole(authorizer.getOwnerRole(), who);
    }

    //--------------------------------------------------------------------------
    // onlyOrchestratorOwner Functions

    /// @inheritdoc IOrchestrator
    function setAuthorizer(IAuthorizer authorizer_)
        external
        onlyOrchestratorOwner
    {
        addModule(address(authorizer_));
        removeModule(address(authorizer));
        authorizer = authorizer_;
        emit AuthorizerUpdated(address(authorizer_));
    }

    /// @inheritdoc IOrchestrator
    function setFundingManager(IFundingManager fundingManager_)
        external
        onlyOrchestratorOwner
    {
        addModule(address(fundingManager_));
        removeModule(address(fundingManager));
        fundingManager = fundingManager_;
        emit FundingManagerUpdated(address(fundingManager_));
    }

    /// @inheritdoc IOrchestrator
    function setPaymentProcessor(IPaymentProcessor paymentProcessor_)
        external
        onlyOrchestratorOwner
    {
        addModule(address(paymentProcessor_));
        removeModule(address(paymentProcessor));
        paymentProcessor = paymentProcessor_;
        emit PaymentProcessorUpdated(address(paymentProcessor_));
    }

    /// @inheritdoc IOrchestrator
    function executeTx(address target, bytes memory data)
        external
        onlyOrchestratorOwner
        returns (bytes memory)
    {
        bool ok;
        bytes memory returnData;
        (ok, returnData) = target.call(data);

        if (ok) {
            return returnData;
        } else {
            revert Orchestrator__ExecuteTxFailed();
        }
    }

    //--------------------------------------------------------------------------
    // View Functions

    /// @inheritdoc IOrchestrator
    function token() public view override(IOrchestrator) returns (IERC20) {
        return _token;
    }

    /// @inheritdoc IOrchestrator
    function version() external pure returns (string memory) {
        return "1";
    }
}<|MERGE_RESOLUTION|>--- conflicted
+++ resolved
@@ -45,15 +45,10 @@
     /// @notice Modifier to guarantee function is only callable by authorized
     ///         address.
     modifier onlyOrchestratorOwner() {
-<<<<<<< HEAD
         bytes32 ownerRole = authorizer.getOwnerRole();
 
         if (!authorizer.hasRole(ownerRole, _msgSender())) {
             revert Orchestrator__CallerNotAuthorized(ownerRole, _msgSender());
-=======
-        if (!authorizer.isAuthorized(_msgSender())) {
-            revert Orchestrator__CallerNotAuthorized();
->>>>>>> 17f221b2
         }
         _;
     }
@@ -64,7 +59,6 @@
     /// @notice Modifier to guarantee function is only callable by authorized
     ///         address or manager.
     modifier onlyOrchestratorOwnerOrManager() {
-<<<<<<< HEAD
         bytes32 ownerRole = authorizer.getOwnerRole();
         bytes32 managerRole = authorizer.getManagerRole();
 
@@ -72,13 +66,6 @@
             revert Orchestrator__CallerNotAuthorized(managerRole, _msgSender());
         } else if (!authorizer.hasRole(ownerRole, _msgSender())) {
             revert Orchestrator__CallerNotAuthorized(ownerRole, _msgSender());
-=======
-        if (
-            !authorizer.isAuthorized(_msgSender())
-                && !authorizer.hasRole(authorizer.getManagerRole(), _msgSender())
-        ) {
-            revert Orchestrator__CallerNotAuthorized();
->>>>>>> 17f221b2
         }
         _;
     }
