--- conflicted
+++ resolved
@@ -21,14 +21,6 @@
 } from "src/modules/paymentProcessor/SimplePaymentProcessor.sol";
 
 import {
-<<<<<<< HEAD
-    IMilestoneManager,
-    MilestoneManager
-} from "src/modules/logicModule/MilestoneManager.sol";
-
-import {
-=======
->>>>>>> 17f221b2
     IMetadataManager,
     MetadataManager
 } from "src/modules/utils/MetadataManager.sol";
