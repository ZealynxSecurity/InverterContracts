// SPDX-License-Identifier: LGPL-3.0-only
pragma solidity ^0.8.0;

import "forge-std/Test.sol";

// Internal Dependencies
import {ModuleFactory} from "src/factories/ModuleFactory.sol";

import {IInverterBeacon} from "src/factories/beacon/IInverterBeacon.sol";

// Internal Libraries
import {LibMetadata} from "src/modules/lib/LibMetadata.sol";

// Internal Interfaces
import {
    IModuleFactory,
    IModule,
    IOrchestrator
} from "src/factories/IModuleFactory.sol";

// Mocks
import {ModuleMock} from "test/utils/mocks/modules/base/ModuleMock.sol";
import {InverterBeaconMock} from
    "test/utils/mocks/factories/beacon/InverterBeaconMock.sol";

// Errors
import {OZErrors} from "test/utils/errors/OZErrors.sol";

contract ModuleFactoryTest is Test {
    // SuT
    ModuleFactory factory;

    // Mocks
    ModuleMock module;
    InverterBeaconMock beacon;

    //--------------------------------------------------------------------------
    // Events

    /// @notice Event emitted when new beacon registered for metadata.
    event MetadataRegistered(
        IModule.Metadata indexed metadata, IInverterBeacon indexed beacon
    );

    /// @notice Event emitted when new module created for a orchestrator.
    event ModuleCreated(
        address indexed orchestrator, address indexed module, bytes32 identifier
    );

    //--------------------------------------------------------------------------
    // Events

    /// @notice Event emitted when new beacon registered for metadata.
    event MetadataRegistered(
        IModule.Metadata indexed metadata, IBeacon indexed beacon
    );

    /// @notice Event emitted when new module created for a orchestrator.
    event ModuleCreated(
        address indexed orchestrator, address indexed module, bytes32 identifier
    );

    // Constants
    uint constant MAJOR_VERSION = 1;
    uint constant MINOR_VERSION = 1;
    string constant URL = "https://github.com/organization/module";
    string constant TITLE = "Payment Processor";

    IModule.Metadata DATA =
        IModule.Metadata(MAJOR_VERSION, MINOR_VERSION, URL, TITLE);

    function setUp() public {
        module = new ModuleMock();
        beacon = new InverterBeaconMock();

        factory = new ModuleFactory(address(0));
    }

    function testDeploymentInvariants() public {
        // Invariants: Ownable2Step
        assertEq(factory.owner(), address(this));
        assertEq(factory.pendingOwner(), address(0));
    }

    //--------------------------------------------------------------------------
    // Test: registerMetadata

    function testRegisterMetadataOnlyCallableByOwner(address caller) public {
        vm.assume(caller != address(this));
        vm.assume(caller != address(0));
        vm.prank(caller);

        vm.expectRevert(
            abi.encodeWithSelector(
                OZErrors.Ownable__UnauthorizedAccount, caller
            )
        );
        factory.registerMetadata(DATA, beacon);
    }

    function testRegisterMetadata(IModule.Metadata memory metadata) public {
        _assumeValidMetadata(metadata);

        beacon.overrideImplementation(address(module));

        vm.expectEmit(true, true, true, true);

        // We emit the event we expect to see.
        emit MetadataRegistered(metadata, beacon);

        factory.registerMetadata(metadata, beacon);

        IInverterBeacon beaconRegistered;
        (beaconRegistered, /*id*/ ) = factory.getBeaconAndId(metadata);

        assertEq(address(beaconRegistered), address(beacon));
    }

    function testRegisterMetadataFailsIfMetadataInvalid() public {
        // Invalid if url empty.
        vm.expectRevert(IModuleFactory.ModuleFactory__InvalidMetadata.selector);
        factory.registerMetadata(
            IModule.Metadata(MAJOR_VERSION, MINOR_VERSION, "", TITLE), beacon
        );

        // Invalid if title empty.
        vm.expectRevert(IModuleFactory.ModuleFactory__InvalidMetadata.selector);
        factory.registerMetadata(
            IModule.Metadata(MAJOR_VERSION, MINOR_VERSION, URL, ""), beacon
        );
    }

    function testRegisterMetadataFailsIfAlreadyRegistered() public {
        beacon.overrideImplementation(address(module));

        InverterBeaconMock additionalBeacon = new InverterBeaconMock();
        additionalBeacon.overrideImplementation(address(module));

        factory.registerMetadata(DATA, beacon);

        vm.expectRevert(
            IModuleFactory.ModuleFactory__MetadataAlreadyRegistered.selector
        );
        factory.registerMetadata(DATA, additionalBeacon);
    }

    function testRegisterMetadataFailsIfBeaconsImplementationIsZero() public {
        beacon.overrideImplementation(address(0));

        vm.expectRevert(
            IModuleFactory.ModuleFactory__InvalidInverterBeacon.selector
        );
        factory.registerMetadata(DATA, beacon);
    }

    //--------------------------------------------------------------------------
    // Tests: createModule

    function testCreateModule(
        IModule.Metadata memory metadata,
        address orchestrator,
        bytes memory configData
    ) public {
        _assumeValidMetadata(metadata);
        _assumeValidOrchestrator(orchestrator);

        beacon.overrideImplementation(address(module));

        // Register ModuleMock for given metadata.
        factory.registerMetadata(metadata, beacon);

        // Since we don't know the exact address the cloned module will have, we only check that an event of the right type is fired
        vm.expectEmit(true, false, false, false);

        // We emit the event we expect to see.
        emit ModuleCreated(
            orchestrator, address(0), LibMetadata.identifier(metadata)
        );

        // Create new module instance.
        IModule newModule = IModule(
            factory.createModule(
                metadata, IOrchestrator(orchestrator), configData
            )
        );

        assertEq(address(newModule.orchestrator()), address(orchestrator));
        assertEq(newModule.identifier(), LibMetadata.identifier(metadata));
    }

    function testCreateModuleFailsIfMetadataUnregistered(
        IModule.Metadata memory metadata,
        address orchestrator,
        bytes memory configData
    ) public {
        _assumeValidMetadata(metadata);
        _assumeValidOrchestrator(orchestrator);

        vm.expectRevert(
            IModuleFactory.ModuleFactory__UnregisteredMetadata.selector
        );
        factory.createModule(metadata, IOrchestrator(orchestrator), configData);
<<<<<<< HEAD
=======
    }

    function testCreateModuleFailsIfBeaconsImplementationIsZero(
        IModule.Metadata memory metadata,
        address orchestrator,
        bytes memory configData
    ) public {
        _assumeValidMetadata(metadata);
        _assumeValidOrchestrator(orchestrator);

        // Setup and register beacon.
        beacon.overrideImplementation(address(new ModuleMock()));
        factory.registerMetadata(metadata, beacon);

        // Change beacon's implementation to zero address.
        beacon.overrideImplementation(address(0));

        // Note that an `assert()` statement fails.
        vm.expectRevert();
        factory.createModule(metadata, IOrchestrator(orchestrator), configData);
>>>>>>> 82740e87
    }

    //--------------------------------------------------------------------------
    // Internal Helper Functions

    function _assumeValidMetadata(IModule.Metadata memory metadata)
        public
        pure
    {
        vm.assume(LibMetadata.isValid(metadata));
    }

    function _assumeValidOrchestrator(address orchestrator) internal pure {
        vm.assume(orchestrator != address(0));
    }
}<|MERGE_RESOLUTION|>--- conflicted
+++ resolved
@@ -200,29 +200,6 @@
             IModuleFactory.ModuleFactory__UnregisteredMetadata.selector
         );
         factory.createModule(metadata, IOrchestrator(orchestrator), configData);
-<<<<<<< HEAD
-=======
-    }
-
-    function testCreateModuleFailsIfBeaconsImplementationIsZero(
-        IModule.Metadata memory metadata,
-        address orchestrator,
-        bytes memory configData
-    ) public {
-        _assumeValidMetadata(metadata);
-        _assumeValidOrchestrator(orchestrator);
-
-        // Setup and register beacon.
-        beacon.overrideImplementation(address(new ModuleMock()));
-        factory.registerMetadata(metadata, beacon);
-
-        // Change beacon's implementation to zero address.
-        beacon.overrideImplementation(address(0));
-
-        // Note that an `assert()` statement fails.
-        vm.expectRevert();
-        factory.createModule(metadata, IOrchestrator(orchestrator), configData);
->>>>>>> 82740e87
     }
 
     //--------------------------------------------------------------------------
