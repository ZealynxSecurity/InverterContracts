// SPDX-License-Identifier: LGPL-3.0-only
pragma solidity ^0.8.0;

import "forge-std/Test.sol";

// Internal Dependencies
import {ModuleFactory_v1} from "src/factories/ModuleFactory_v1.sol";

// Internal Libraries
import {LibMetadata} from "src/modules/lib/LibMetadata.sol";

// Internal Interfaces
import {
    IModuleFactory_v1,
    IModule_v1,
    IOrchestrator_v1
} from "src/factories/interfaces/IModuleFactory_v1.sol";

import {IOrchestratorFactory_v1} from
    "src/factories/interfaces/IOrchestratorFactory_v1.sol";

import {IInverterBeacon_v1} from "src/proxies/interfaces/IInverterBeacon_v1.sol";

// Mocks
import {ModuleImplementationV1Mock} from
    "test/utils/mocks/proxies/ModuleImplementationV1Mock.sol";
import {ModuleImplementationV2Mock} from
    "test/utils/mocks/proxies/ModuleImplementationV2Mock.sol";
import {InverterBeaconV1OwnableMock} from
    "test/utils/mocks/proxies/InverterBeaconV1OwnableMock.sol";

// Errors
import {OZErrors} from "test/utils/errors/OZErrors.sol";

contract ModuleFactoryV1Test is Test {
    // SuT
    ModuleFactory_v1 factory;

    // Mocks
    ModuleImplementationV1Mock module;
    InverterBeaconV1OwnableMock beacon;

    address governanceContract = address(0x010101010101);

    IOrchestratorFactory_v1.WorkflowConfig workflowConfigNoIndependentUpdates =
    IOrchestratorFactory_v1.WorkflowConfig({
        independentUpdates: false,
        independentUpdateAdmin: address(0)
    });

    //--------------------------------------------------------------------------
    // Events

    /// @notice Event emitted when new beacon registered for metadata.
    event MetadataRegistered(
        IModule_v1.Metadata metadata, IInverterBeacon_v1 indexed beacon
    );

    /// @notice Event emitted when new module created for a orchestrator.
    event ModuleCreated(
        address indexed orchestrator,
        address indexed module,
        IModule_v1.Metadata metadata
    );

    // Constants
    uint constant MAJOR_VERSION = 1;
    uint constant MINOR_VERSION = 0;
    string constant URL = "https://github.com/organization/module";
    string constant TITLE = "Payment Processor";

    IModule_v1.Metadata DATA =
        IModule_v1.Metadata(MAJOR_VERSION, MINOR_VERSION, URL, TITLE);

    function setUp() public {
        module = new ModuleImplementationV1Mock();
        beacon = new InverterBeaconV1OwnableMock(governanceContract);

        factory = new ModuleFactory_v1(address(0));
        factory.init(
            governanceContract,
            new IModule_v1.Metadata[](0),
            new IInverterBeacon_v1[](0)
        );
    }

    function testDeploymentInvariants() public {
        // Invariants: Ownable2Step
        assertEq(factory.owner(), governanceContract);
        assertEq(factory.pendingOwner(), address(0));
    }

    function testInitForMultipleInitialRegistrations(uint metadataSets)
        public
    {
        factory = new ModuleFactory_v1(address(0));
        metadataSets = bound(metadataSets, 1, 10);

        IModule_v1.Metadata[] memory metadata =
            new IModule_v1.Metadata[](metadataSets);

        IInverterBeacon_v1[] memory beacons =
            new IInverterBeacon_v1[](metadataSets);

        InverterBeaconV1OwnableMock beaconI;
        for (uint i = 0; i < metadataSets; i++) {
            metadata[i] = IModule_v1.Metadata(i + 1, MINOR_VERSION, URL, TITLE);

            beaconI = new InverterBeaconV1OwnableMock(governanceContract);

            beaconI.overrideImplementation(address(0x1));

            beacons[i] = beaconI;
        }

        factory.init(governanceContract, metadata, beacons);

        IInverterBeacon_v1 currentBeacon;
        for (uint i = 0; i < metadataSets; i++) {
            (currentBeacon,) = factory.getBeaconAndId(metadata[i]);
            assertEq(address(currentBeacon), address(beacons[i]));
        }
    }

<<<<<<< HEAD
    function testInitFailsForUnevenArrays(uint number1, uint number2) public {
=======
    function testInitFailsForMismatchedArrayLengths(uint number1, uint number2)
        public
    {
>>>>>>> 39e76a17
        factory = new ModuleFactory_v1(address(0));
        number1 = bound(number1, 1, 1000);
        number2 = bound(number2, 1, 1000);

        if (number1 != number2) {
            vm.expectRevert(
                IModuleFactory_v1
                    .ModuleFactory__InvalidInitialRegistrationData
                    .selector
            );
        } else {
            vm.expectRevert(
                IModuleFactory_v1.ModuleFactory__InvalidMetadata.selector
            );
        }

        IModule_v1.Metadata[] memory metadata =
            new IModule_v1.Metadata[](number1);
        metadata[0] = IModule_v1.Metadata(MAJOR_VERSION, MINOR_VERSION, URL, "");

        factory.init(
            governanceContract, metadata, new IInverterBeacon_v1[](number2)
        );
    }

    //--------------------------------------------------------------------------
    // Test: registerMetadata

    function testRegisterMetadataOnlyCallableByOwner(address caller) public {
        vm.assume(caller != governanceContract);
        vm.assume(caller != address(0));
        vm.assume(caller != governanceContract);
        vm.prank(caller);

        vm.expectRevert(
            abi.encodeWithSelector(
                OZErrors.Ownable__UnauthorizedAccount, caller
            )
        );

        factory.registerMetadata(DATA, beacon);
    }

    function testRegisterMetadata(IModule_v1.Metadata memory metadata) public {
        _assumeValidMetadata(metadata);

        beacon.overrideImplementation(address(module));

        vm.expectEmit(true, true, true, true);

        // We emit the event we expect to see.
        emit MetadataRegistered(metadata, beacon);

        vm.prank(governanceContract);
        factory.registerMetadata(metadata, beacon);

        IInverterBeacon_v1 beaconRegistered;
        (beaconRegistered, /*id*/ ) = factory.getBeaconAndId(metadata);

        assertEq(address(beaconRegistered), address(beacon));
    }

    function testRegisterMetadataFailsIfMetadataInvalid() public {
        // Invalid if url empty.
        vm.expectRevert(
            IModuleFactory_v1.ModuleFactory__InvalidMetadata.selector
        );
        vm.prank(governanceContract);
        factory.registerMetadata(
            IModule_v1.Metadata(MAJOR_VERSION, MINOR_VERSION, "", TITLE), beacon
        );

        // Invalid if title empty.
        vm.expectRevert(
            IModuleFactory_v1.ModuleFactory__InvalidMetadata.selector
        );
        vm.prank(governanceContract);
        factory.registerMetadata(
            IModule_v1.Metadata(MAJOR_VERSION, MINOR_VERSION, URL, ""), beacon
        );
    }

    function testRegisterMetadataFailsIfAlreadyRegistered() public {
        beacon.overrideImplementation(address(module));

        InverterBeaconV1OwnableMock additionalBeacon =
            new InverterBeaconV1OwnableMock(governanceContract);
        additionalBeacon.overrideImplementation(address(module));

        vm.prank(governanceContract);
        factory.registerMetadata(DATA, beacon);

        vm.expectRevert(
            IModuleFactory_v1.ModuleFactory__MetadataAlreadyRegistered.selector
        );
        vm.prank(governanceContract);
        factory.registerMetadata(DATA, additionalBeacon);
    }

    function testRegisterMetadataFailsIfBeaconsImplementationIsZero() public {
        beacon.overrideImplementation(address(0));

        vm.expectRevert(
            IModuleFactory_v1.ModuleFactory__InvalidInverterBeacon.selector
        );
        vm.prank(governanceContract);
        factory.registerMetadata(DATA, beacon);
    }

    function testRegisterMetadataFailsIfBeaconIsNotOwnedByGovernor() public {
        InverterBeaconV1OwnableMock notOwnedBeacon =
            new InverterBeaconV1OwnableMock(address(0x1111111));

        notOwnedBeacon.overrideImplementation(address(0x1));

        vm.expectRevert(
            IModuleFactory_v1.ModuleFactory__InvalidInverterBeacon.selector
        );
        vm.prank(governanceContract);
        factory.registerMetadata(DATA, notOwnedBeacon);
    }

    //--------------------------------------------------------------------------
    // Tests: createModule

    error hm();

    function testCreateModule(
        IOrchestratorFactory_v1.WorkflowConfig memory workflowConfig,
        IModule_v1.Metadata memory metadata,
        address orchestrator,
        bytes memory configData
    ) public {
        _assumeValidMetadata(metadata);
        _assumeValidOrchestrator(orchestrator);
        _assumeValidWorkflowConfig(workflowConfig);

        beacon.overrideImplementation(address(module));

        // Register ModuleV1Mock for given metadata.
        vm.prank(governanceContract);
        factory.registerMetadata(metadata, beacon);

        // Since we don't know the exact address the cloned module will have, we only check that an event of the right type is fired
        vm.expectEmit(true, false, false, false);

        // We emit the event we expect to see.
        emit ModuleCreated(orchestrator, address(0), metadata);

        // Create new module instance.
        IModule_v1 newModule = IModule_v1(
            factory.createModule(
                metadata,
                IOrchestrator_v1(orchestrator),
                configData,
                workflowConfig
            )
        );

        assertEq(
            factory.getOrchestratorOfProxy(address(newModule)), orchestrator
        );
        assertEq(address(newModule.orchestrator()), address(orchestrator));
        assertEq(newModule.identifier(), LibMetadata.identifier(metadata));

        // Check for proper Proxy setup

        beacon.overrideImplementation(address(new ModuleImplementationV2Mock()));

        // Beacon should point to Version 2
        uint expectedValue = 2;

        // If it is independent then the version should have stayed at 1
        if (workflowConfig.independentUpdates) {
            expectedValue = 1;
        }

        assertEq(
            ModuleImplementationV1Mock(address(newModule)).getMockVersion(),
            expectedValue
        );
    }

    function testCreateModuleFailsIfMetadataUnregistered(
        IModule_v1.Metadata memory metadata,
        address orchestrator,
        bytes memory configData
    ) public {
        _assumeValidMetadata(metadata);
        _assumeValidOrchestrator(orchestrator);

        vm.expectRevert(
            IModuleFactory_v1.ModuleFactory__UnregisteredMetadata.selector
        );
        factory.createModule(
            metadata,
            IOrchestrator_v1(orchestrator),
            configData,
            workflowConfigNoIndependentUpdates
        );
    }

    //--------------------------------------------------------------------------
    // Internal Helper Functions

    function _assumeValidMetadata(IModule_v1.Metadata memory metadata)
        public
        pure
    {
        vm.assume(LibMetadata.isValid(metadata));
    }

    function _assumeValidOrchestrator(address orchestrator) internal pure {
        vm.assume(orchestrator != address(0));
    }

    function _assumeValidWorkflowConfig(
        IOrchestratorFactory_v1.WorkflowConfig memory workflowConfig
    ) internal view {
        if (workflowConfig.independentUpdates) {
            vm.assume(workflowConfig.independentUpdateAdmin != address(0));
            vm.assume(
                address(workflowConfig.independentUpdateAdmin).code.length == 0
            );
        }
    }
}<|MERGE_RESOLUTION|>--- conflicted
+++ resolved
@@ -122,13 +122,9 @@
         }
     }
 
-<<<<<<< HEAD
-    function testInitFailsForUnevenArrays(uint number1, uint number2) public {
-=======
     function testInitFailsForMismatchedArrayLengths(uint number1, uint number2)
         public
     {
->>>>>>> 39e76a17
         factory = new ModuleFactory_v1(address(0));
         number1 = bound(number1, 1, 1000);
         number2 = bound(number2, 1, 1000);
