// SPDX-License-Identifier: LGPL-3.0-only
pragma solidity ^0.8.0;

import "forge-std/Test.sol";

// Internal Dependencies
import {ModuleFactory_v1} from "src/factories/ModuleFactory_v1.sol";

// Internal Libraries
import {LibMetadata} from "src/modules/lib/LibMetadata.sol";

// Internal Interfaces
import {
    IModuleFactory_v1,
    IModule_v1,
    IOrchestrator_v1
} from "src/factories/interfaces/IModuleFactory_v1.sol";

import {IOrchestratorFactory_v1} from
    "src/factories/interfaces/IOrchestratorFactory_v1.sol";

import {IInverterBeacon_v1} from "src/proxies/interfaces/IInverterBeacon_v1.sol";

// Mocks
import {ModuleImplementationV1Mock} from
    "test/utils/mocks/proxies/ModuleImplementationV1Mock.sol";
import {ModuleImplementationV2Mock} from
    "test/utils/mocks/proxies/ModuleImplementationV2Mock.sol";
import {InverterBeaconV1OwnableMock} from
    "test/utils/mocks/proxies/InverterBeaconV1OwnableMock.sol";
<<<<<<< HEAD
import {GovernorV1Mock} from "test/utils/mocks/external/GovernorV1Mock.sol";
=======
// External Dependencies
import {Initializable} from "@oz-up/proxy/utils/Initializable.sol";
>>>>>>> 1cf73477

// Errors
import {OZErrors} from "test/utils/errors/OZErrors.sol";

// External Dependencies
import {Clones} from "@oz/proxy/Clones.sol";

contract ModuleFactoryV1Test is Test {
    // SuT
    ModuleFactory_v1 factory;

    // Mocks
    ModuleImplementationV1Mock module;
    InverterBeaconV1OwnableMock beacon;

    address reverter = makeAddr("Reverter");
    address forwarder = makeAddr("forwarder");

    GovernorV1Mock governor;

    IOrchestratorFactory_v1.WorkflowConfig workflowConfigNoIndependentUpdates =
    IOrchestratorFactory_v1.WorkflowConfig({
        independentUpdates: false,
        independentUpdateAdmin: address(0)
    });

    //--------------------------------------------------------------------------
    // Events

    /// @notice Event emitted when new beacon registered for metadata.
    event MetadataRegistered(
        IModule_v1.Metadata metadata, IInverterBeacon_v1 indexed beacon
    );

    /// @notice Event emitted when new module created for a orchestrator.
    event ModuleCreated(
        address indexed orchestrator,
        address indexed module,
        IModule_v1.Metadata metadata
    );

    // Constants
    uint constant MAJOR_VERSION = 1;
    uint constant MINOR_VERSION = 0;
    uint constant PATCH_VERSION = 0;
    string constant URL = "https://github.com/organization/module";
    string constant TITLE = "Payment Processor";

    IModule_v1.Metadata DATA = IModule_v1.Metadata(
        MAJOR_VERSION, MINOR_VERSION, PATCH_VERSION, URL, TITLE
    );

    function setUp() public {
        governor = new GovernorV1Mock();
        module = new ModuleImplementationV1Mock();
        beacon = new InverterBeaconV1OwnableMock(address(governor));
        beacon.overrideReverter(reverter);

        address impl = address(new ModuleFactory_v1(reverter, address(0)));
        factory = ModuleFactory_v1(Clones.clone(impl));
        factory.init(
            address(governor),
            new IModule_v1.Metadata[](0),
            new IInverterBeacon_v1[](0)
        );
    }

    function testDeploymentInvariants() public {
        assertEq(factory.reverter(), reverter);
        // Invariants: Ownable2Step
        assertEq(factory.owner(), address(governor));
        assertEq(factory.pendingOwner(), address(0));
        assertEq(governor.howManyCalls(), 1);
    }

    function testInitForMultipleInitialRegistrations(uint metadataSets)
        public
    {
        address impl = address(new ModuleFactory_v1(reverter, address(0)));
        factory = ModuleFactory_v1(Clones.clone(impl));
        metadataSets = bound(metadataSets, 1, 10);

        IModule_v1.Metadata[] memory metadata =
            new IModule_v1.Metadata[](metadataSets);

        IInverterBeacon_v1[] memory beacons =
            new IInverterBeacon_v1[](metadataSets);

        InverterBeaconV1OwnableMock beaconI;
        for (uint i = 0; i < metadataSets; i++) {
            metadata[i] = IModule_v1.Metadata(
                i + 1, MINOR_VERSION, PATCH_VERSION, URL, TITLE
            );

            beaconI = new InverterBeaconV1OwnableMock(address(governor));
            beaconI.overrideReverter(reverter);

            beaconI.overrideImplementation(address(0x1));

            beacons[i] = beaconI;
        }

        factory.init(address(governor), metadata, beacons);

        IInverterBeacon_v1 currentBeacon;
        for (uint i = 0; i < metadataSets; i++) {
            (currentBeacon,) = factory.getBeaconAndId(metadata[i]);
            assertEq(address(currentBeacon), address(beacons[i]));
        }
    }

    function testInitFailsForMismatchedArrayLengths(uint number1, uint number2)
        public
    {
        address impl = address(new ModuleFactory_v1(reverter, address(0)));
        factory = ModuleFactory_v1(Clones.clone(impl));
        number1 = bound(number1, 1, 1000);
        number2 = bound(number2, 1, 1000);

        if (number1 != number2) {
            vm.expectRevert(
                IModuleFactory_v1
                    .ModuleFactory__InvalidInitialRegistrationData
                    .selector
            );
        } else {
            vm.expectRevert(
                IModuleFactory_v1.ModuleFactory__InvalidMetadata.selector
            );
        }

        IModule_v1.Metadata[] memory metadata =
            new IModule_v1.Metadata[](number1);
        metadata[0] = IModule_v1.Metadata(
            MAJOR_VERSION, MINOR_VERSION, PATCH_VERSION, URL, ""
        );

        factory.init(
            address(governor), metadata, new IInverterBeacon_v1[](number2)
        );
    }

    //--------------------------------------------------------------------------
    // Test: registerMetadata

    function testRegisterMetadataOnlyCallableByOwner(address caller) public {
        vm.assume(caller != address(governor));
        vm.assume(caller != forwarder);
        vm.assume(caller != address(0));
        vm.prank(caller);

        vm.expectRevert(
            abi.encodeWithSelector(
                OZErrors.Ownable__UnauthorizedAccount, caller
            )
        );

        factory.registerMetadata(DATA, beacon);
    }

    function testRegisterMetadata(IModule_v1.Metadata memory metadata) public {
        _assumeValidMetadata(metadata);

        beacon.overrideImplementation(address(module));

        vm.expectEmit(true, true, true, true);

        // We emit the event we expect to see.
        emit MetadataRegistered(metadata, beacon);

        vm.prank(address(governor));
        factory.registerMetadata(metadata, beacon);

        IInverterBeacon_v1 beaconRegistered;
        (beaconRegistered, /*id*/ ) = factory.getBeaconAndId(metadata);

        assertEq(address(beaconRegistered), address(beacon));
    }

    function testRegisterMetadataFailsIfMetadataInvalid() public {
        // Invalid if url empty.
        vm.expectRevert(
            IModuleFactory_v1.ModuleFactory__InvalidMetadata.selector
        );
        vm.prank(address(governor));
        factory.registerMetadata(
            IModule_v1.Metadata(
                MAJOR_VERSION, MINOR_VERSION, PATCH_VERSION, "", TITLE
            ),
            beacon
        );

        // Invalid if title empty.
        vm.expectRevert(
            IModuleFactory_v1.ModuleFactory__InvalidMetadata.selector
        );
        vm.prank(address(governor));
        factory.registerMetadata(
            IModule_v1.Metadata(
                MAJOR_VERSION, MINOR_VERSION, PATCH_VERSION, URL, ""
            ),
            beacon
        );
    }

    function testRegisterMetadataFailsIfAlreadyRegistered() public {
        beacon.overrideImplementation(address(module));

        InverterBeaconV1OwnableMock additionalBeacon =
            new InverterBeaconV1OwnableMock(address(governor));
        additionalBeacon.overrideImplementation(address(module));
        additionalBeacon.overrideReverter(reverter);

        vm.prank(address(governor));
        factory.registerMetadata(DATA, beacon);

        vm.expectRevert(
            IModuleFactory_v1.ModuleFactory__MetadataAlreadyRegistered.selector
        );
        vm.prank(address(governor));
        factory.registerMetadata(DATA, additionalBeacon);
    }

    function testRegisterMetadataFailsIfBeaconsImplementationIsZero() public {
        beacon.overrideImplementation(address(0));

        vm.expectRevert(
            IModuleFactory_v1.ModuleFactory__InvalidInverterBeacon.selector
        );
        vm.prank(address(governor));
        factory.registerMetadata(DATA, beacon);
    }

    function testRegisterMetadataFailsIfBeaconIsNotOwnedByGovernor() public {
        InverterBeaconV1OwnableMock notOwnedBeacon =
            new InverterBeaconV1OwnableMock(address(0x1111111));

        notOwnedBeacon.overrideImplementation(address(0x1));
        notOwnedBeacon.overrideReverter(reverter);

        vm.expectRevert(
            IModuleFactory_v1.ModuleFactory__InvalidInverterBeacon.selector
        );
        vm.prank(address(governor));
        factory.registerMetadata(DATA, notOwnedBeacon);
    }

    function testRegisterMetadataFailsIfBeaconIsNotLinkedToFactoryReverter(
        address reverterAddress
    ) public {
        beacon.overrideReverter(reverterAddress);
        beacon.overrideImplementation(address(new ModuleImplementationV2Mock()));

        if (reverterAddress != factory.reverter()) {
            vm.expectRevert(
                IModuleFactory_v1.ModuleFactory__InvalidInverterBeacon.selector
            );
        }
        vm.prank(address(governor));
        factory.registerMetadata(DATA, beacon);
    }

    //--------------------------------------------------------------------------
    // Tests: createModule

    function testCreateAndInitModule(
        IOrchestratorFactory_v1.WorkflowConfig memory workflowConfig,
        IModule_v1.Metadata memory metadata,
        address orchestrator,
        bytes memory configData
    ) public {
        _assumeValidMetadata(metadata);
        _assumeValidOrchestrator(orchestrator);
        _assumeValidWorkflowConfig(workflowConfig);

        beacon.overrideImplementation(address(module));

        // Register ModuleV1Mock for given metadata.
        vm.prank(address(governor));
        factory.registerMetadata(metadata, beacon);

        // Create new module instance.
        IModule_v1 newModule = IModule_v1(
            factory.createAndInitModule(
                metadata,
                IOrchestrator_v1(orchestrator),
                configData,
                workflowConfig
            )
        );

        // Test initialization is not possible anymore
        vm.expectRevert(Initializable.InvalidInitialization.selector);
        ModuleImplementationV1Mock(address(newModule)).initialize(1);

        // Test that metadata was set properly
        assertEq(address(newModule.orchestrator()), address(orchestrator));
        assertEq(newModule.identifier(), LibMetadata.identifier(metadata));
    }

    function testCreateModuleProxy(
        IOrchestratorFactory_v1.WorkflowConfig memory workflowConfig,
        IModule_v1.Metadata memory metadata,
        address orchestrator
    ) public {
        _assumeValidMetadata(metadata);
        _assumeValidOrchestrator(orchestrator);
        _assumeValidWorkflowConfig(workflowConfig);

        beacon.overrideImplementation(address(module));

        // Register ModuleV1Mock for given metadata.
        vm.prank(governanceContract);
        factory.registerMetadata(metadata, beacon);

        // Since we don't know the exact address the cloned module will have, we only check that an event of the right type is fired
        vm.expectEmit(true, false, false, false);

        // We emit the event we expect to see.
        emit ModuleCreated(orchestrator, address(0), metadata);

        // Create new module instance.
        IModule_v1 newModule = IModule_v1(
            factory.createModuleProxy(
                metadata, IOrchestrator_v1(orchestrator), workflowConfig
            )
        );

        assertEq(
            factory.getOrchestratorOfProxy(address(newModule)), orchestrator
        );

        // Check for proper Proxy setup

        beacon.overrideImplementation(address(new ModuleImplementationV2Mock()));

        // Beacon should point to Version 2
        uint expectedValue = 2;

        // If it is independent then the version should have stayed at 1
        if (workflowConfig.independentUpdates) {
            expectedValue = 1;
        }

        assertEq(
            ModuleImplementationV1Mock(address(newModule)).getMockVersion(),
            expectedValue
        );

        // Test initialization is still possible
        ModuleImplementationV1Mock(address(newModule)).initialize(1);
    }

    function testCreateModuleReorgResilience(
        IOrchestratorFactory_v1.WorkflowConfig memory workflowConfig,
        IModule_v1.Metadata memory metadata,
        address orchestrator
    ) public {
        address alice = address(0xA11CE);
        address bob = address(0x606);

        _assumeValidMetadata(metadata);
        _assumeValidOrchestrator(orchestrator);
        _assumeValidWorkflowConfig(workflowConfig);

        beacon.overrideImplementation(address(module));

        // Register ModuleV1Mock for given metadata.
        vm.prank(governanceContract);
        factory.registerMetadata(metadata, beacon);

        // Create a snapshot to revert to, to simulate a reorg later
        uint snapshot = vm.snapshot();

        // Since we don't know the exact address the cloned module will have, we only check that an event of the right type is fired
        vm.expectEmit(true, false, false, false);

        // We emit the event we expect to see.
        emit ModuleCreated(orchestrator, address(0), metadata);

        IModule_v1 originalModule;
        vm.startPrank(alice);
        {
            // Create new module instance.
            originalModule = IModule_v1(
                factory.createModuleProxy(
                    metadata, IOrchestrator_v1(orchestrator), workflowConfig
                )
            );
        }
        vm.stopPrank();

        assertEq(
            factory.getOrchestratorOfProxy(address(originalModule)),
            orchestrator
        );

        // Store the code size of the module before we reorg
        uint sizePreReorg;
        assembly {
            sizePreReorg := extcodesize(originalModule)
        }

        // Simulate reorg, revert to snapshot before the creation of the
        // module.
        vm.revertTo(snapshot);

        // Store the code size of the module after we reorg
        uint sizePostReorg;
        assembly {
            sizePostReorg := extcodesize(originalModule)
        }

        // Check whether the contracts actually disappeared, just to be safe
        assertNotEq(sizePreReorg, sizePostReorg);
        assertEq(sizePostReorg, 0);

        // Since we don't know the exact address the cloned module will have, we only check that an event of the right type is fired
        vm.expectEmit(true, false, false, false);

        // We emit the event we expect to see.
        emit ModuleCreated(orchestrator, address(0), metadata);

        IModule_v1 redeployedModule_bob;
        vm.startPrank(bob);
        {
            // Create new module instance.
            redeployedModule_bob = IModule_v1(
                factory.createModuleProxy(
                    metadata, IOrchestrator_v1(orchestrator), workflowConfig
                )
            );
        }
        vm.stopPrank();

        // Address shouldn't match the original one, as create2 is based on
        // the msgSender, which isn't Alice here
        assertNotEq(address(originalModule), address(redeployedModule_bob));

        // Since we don't know the exact address the cloned module will have, we only check that an event of the right type is fired
        vm.expectEmit(true, false, false, false);

        // We emit the event we expect to see.
        emit ModuleCreated(orchestrator, address(0), metadata);

        IModule_v1 redeployedModule_alice;
        vm.startPrank(alice);
        {
            // Create new module instance.
            redeployedModule_alice = IModule_v1(
                factory.createModuleProxy(
                    metadata, IOrchestrator_v1(orchestrator), workflowConfig
                )
            );
        }
        vm.stopPrank();

        // The address of the original deployment matches the one of this
        // new deployment, even with someone else doing the same deployment.
        // -> success!
        assertEq(address(originalModule), address(redeployedModule_alice));
    }

    function testCreateModuleFailsIfMetadataUnregistered(
        IModule_v1.Metadata memory metadata,
        address orchestrator,
        bytes memory configData
    ) public {
        _assumeValidMetadata(metadata);
        _assumeValidOrchestrator(orchestrator);

        vm.expectRevert(
            IModuleFactory_v1.ModuleFactory__UnregisteredMetadata.selector
        );
        factory.createAndInitModule(
            metadata,
            IOrchestrator_v1(orchestrator),
            configData,
            workflowConfigNoIndependentUpdates
        );
    }

    //--------------------------------------------------------------------------
    // Internal Helper Functions

    function _assumeValidMetadata(IModule_v1.Metadata memory metadata)
        public
        pure
    {
        vm.assume(LibMetadata.isValid(metadata));
    }

    function _assumeValidOrchestrator(address orchestrator) internal pure {
        vm.assume(orchestrator != address(0));
    }

    function _assumeValidWorkflowConfig(
        IOrchestratorFactory_v1.WorkflowConfig memory workflowConfig
    ) internal view {
        if (workflowConfig.independentUpdates) {
            vm.assume(workflowConfig.independentUpdateAdmin != address(0));
            vm.assume(
                address(workflowConfig.independentUpdateAdmin).code.length == 0
            );
        }
    }
}<|MERGE_RESOLUTION|>--- conflicted
+++ resolved
@@ -28,12 +28,9 @@
     "test/utils/mocks/proxies/ModuleImplementationV2Mock.sol";
 import {InverterBeaconV1OwnableMock} from
     "test/utils/mocks/proxies/InverterBeaconV1OwnableMock.sol";
-<<<<<<< HEAD
 import {GovernorV1Mock} from "test/utils/mocks/external/GovernorV1Mock.sol";
-=======
 // External Dependencies
 import {Initializable} from "@oz-up/proxy/utils/Initializable.sol";
->>>>>>> 1cf73477
 
 // Errors
 import {OZErrors} from "test/utils/errors/OZErrors.sol";
@@ -312,7 +309,7 @@
         beacon.overrideImplementation(address(module));
 
         // Register ModuleV1Mock for given metadata.
-        vm.prank(address(governor));
+        vm.prank(governanceContract);
         factory.registerMetadata(metadata, beacon);
 
         // Create new module instance.
@@ -346,7 +343,41 @@
         beacon.overrideImplementation(address(module));
 
         // Register ModuleV1Mock for given metadata.
-        vm.prank(governanceContract);
+        vm.prank(address(governor));
+        factory.registerMetadata(metadata, beacon);
+
+        // Create new module instance.
+        IModule_v1 newModule = IModule_v1(
+            factory.createAndInitModule(
+                metadata,
+                IOrchestrator_v1(orchestrator),
+                configData,
+                workflowConfig
+            )
+        );
+
+        // Test initialization is not possible anymore
+        vm.expectRevert(Initializable.InvalidInitialization.selector);
+        ModuleImplementationV1Mock(address(newModule)).initialize(1);
+
+        // Test that metadata was set properly
+        assertEq(address(newModule.orchestrator()), address(orchestrator));
+        assertEq(newModule.identifier(), LibMetadata.identifier(metadata));
+    }
+
+    function testCreateModuleProxy(
+        IOrchestratorFactory_v1.WorkflowConfig memory workflowConfig,
+        IModule_v1.Metadata memory metadata,
+        address orchestrator
+    ) public {
+        _assumeValidMetadata(metadata);
+        _assumeValidOrchestrator(orchestrator);
+        _assumeValidWorkflowConfig(workflowConfig);
+
+        beacon.overrideImplementation(address(module));
+
+        // Register ModuleV1Mock for given metadata.
+        vm.prank(address(governor));
         factory.registerMetadata(metadata, beacon);
 
         // Since we don't know the exact address the cloned module will have, we only check that an event of the right type is fired
