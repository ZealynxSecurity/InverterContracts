--- conflicted
+++ resolved
@@ -57,15 +57,8 @@
         address impl = address(new Orchestrator());
         _orchestrator = Orchestrator(Clones.clone(impl));
 
-<<<<<<< HEAD
-        _proposal.init(
-            _PROPOSAL_ID,
-            // address(this),
-=======
         _orchestrator.init(
             _ORCHESTRATOR_ID,
-            address(this),
->>>>>>> 857787c4
             _token,
             modules,
             _fundingManager,
