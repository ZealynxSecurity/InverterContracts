--- conflicted
+++ resolved
@@ -26,10 +26,10 @@
     // Mocks
     PaymentClientMock paymentClient = new PaymentClientMock(_token);
 
-<<<<<<< HEAD
     event InvalidVestingOrderDiscarded(
         address indexed recipient, uint amount, uint start, uint duration
-=======
+    )
+    
     event VestingPaymentAdded(
         address indexed paymentClient,
         address indexed recipient,
@@ -40,7 +40,6 @@
 
     event VestingPaymentRemoved(
         address indexed paymentClient, address indexed recipient
->>>>>>> e9757e7f
     );
 
     function setUp() public {
