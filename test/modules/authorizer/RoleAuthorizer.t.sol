--- conflicted
+++ resolved
@@ -26,11 +26,8 @@
 contract RoleAuthorizerTest is Test {
     bool hasDependency;
     string[] dependencies = new string[](0);
-<<<<<<< HEAD
     bytes additionalData;
     address initialManager = address(this);
-=======
->>>>>>> 4a488154
 
     // Mocks
     RoleAuthorizer _authorizer;
