--- conflicted
+++ resolved
@@ -224,22 +224,13 @@
     function testInit() public override(ModuleTest) {
         assertEq(_orchestrator.isModule(address(_governor)), true);
 
-<<<<<<< HEAD
         assertEq(_authorizer.hasRole("0x01", address(_governor)), true); // Owner role
-=======
-        assertEq(_authorizer.isAuthorized(address(_governor)), true);
->>>>>>> 17f221b2
         assertEq(_governor.isVoter(ALBA), true);
         assertEq(_governor.isVoter(BOB), true);
         assertEq(_governor.isVoter(COBIE), true);
 
-<<<<<<< HEAD
         assertEq(_authorizer.hasRole("0x01", address(this)), false);
         assertEq(_authorizer.hasRole("0x01", address(_orchestrator)), false);
-=======
-        assertEq(_authorizer.isAuthorized(address(this)), false);
-        assertEq(_authorizer.isAuthorized(address(_orchestrator)), false);
->>>>>>> 17f221b2
         assertEq(_governor.isVoter(address(this)), false);
         assertEq(_governor.isVoter(address(_orchestrator)), false);
 
@@ -337,11 +328,7 @@
             )
         );
 
-<<<<<<< HEAD
         assertEq(_authorizer.hasRole("0x01", address(_governor)), true);
-=======
-        assertEq(_authorizer.isAuthorized(address(_governor)), true);
->>>>>>> 17f221b2
         assertEq(_governor.isVoter(ALBA), true);
         assertEq(_governor.isVoter(BOB), true);
         assertEq(_governor.isVoter(COBIE), true);
@@ -1109,17 +1096,7 @@
 
         uint _newQ = 1;
         for (uint i; i < users.length; ++i) {
-<<<<<<< HEAD
             vm.expectRevert(IModule.Module__CallerNotAuthorized.selector);
-=======
-            vm.expectRevert(
-                abi.encodeWithSelector(
-                    IModule.Module__CallerNotAuthorized.selector,
-                    bytes32("onlySelf"),
-                    users[i]
-                )
-            );
->>>>>>> 17f221b2
             vm.prank(users[i]); //authorized, but not orchestrator
             _governor.setThreshold(_newQ);
         }
@@ -1206,17 +1183,7 @@
 
         uint _newDuration = 5 days;
         for (uint i; i < users.length; ++i) {
-<<<<<<< HEAD
             vm.expectRevert(IModule.Module__CallerNotAuthorized.selector);
-=======
-            vm.expectRevert(
-                abi.encodeWithSelector(
-                    IModule.Module__CallerNotAuthorized.selector,
-                    bytes32("onlySelf"),
-                    users[i]
-                )
-            );
->>>>>>> 17f221b2
             vm.prank(users[i]); //authorized, but not orchestrator
             _governor.setVotingDuration(_newDuration);
         }
