--- conflicted
+++ resolved
@@ -224,24 +224,15 @@
     function testInit() public override(ModuleTest) {
         assertEq(_orchestrator.isModule(address(_governor)), true);
 
-<<<<<<< HEAD
-        assertEq(_authorizer.hasRole("0x01", address(_governor)), true); // Owner role
-=======
         bytes32 owner = _authorizer.getOwnerRole();
 
         assertEq(_authorizer.hasRole(owner, address(_governor)), true); // Owner role
->>>>>>> 5cc4dc35
         assertEq(_governor.isVoter(ALBA), true);
         assertEq(_governor.isVoter(BOB), true);
         assertEq(_governor.isVoter(COBIE), true);
 
-<<<<<<< HEAD
-        assertEq(_authorizer.hasRole("0x01", address(this)), false);
-        assertEq(_authorizer.hasRole("0x01", address(_orchestrator)), false);
-=======
         assertEq(_authorizer.hasRole(owner, address(this)), false);
         assertEq(_authorizer.hasRole(owner, address(_orchestrator)), false);
->>>>>>> 5cc4dc35
         assertEq(_governor.isVoter(address(this)), false);
         assertEq(_governor.isVoter(address(_orchestrator)), false);
 
@@ -339,14 +330,10 @@
             )
         );
 
-<<<<<<< HEAD
-        assertEq(_authorizer.hasRole("0x01", address(_governor)), true);
-=======
         assertEq(
             _authorizer.hasRole(_authorizer.getOwnerRole(), address(_governor)),
             true
         );
->>>>>>> 5cc4dc35
         assertEq(_governor.isVoter(ALBA), true);
         assertEq(_governor.isVoter(BOB), true);
         assertEq(_governor.isVoter(COBIE), true);
