// SPDX-License-Identifier: GPL-3.0-or-later
pragma solidity ^0.8.0;

import "forge-std/console.sol";

// SuT
import {
    IBancorVirtualSupplyBondingCurveFundingManager,
    BancorVirtualSupplyBondingCurveFundingManager,
    IFundingManager
} from
    "src/modules/fundingManager/bondingCurveFundingManager/BancorVirtualSupplyBondingCurveFundingManager.sol";

// External Libraries
import {Clones} from "@oz/proxy/Clones.sol";

import {IERC165} from "@oz/utils/introspection/IERC165.sol";

import {ERC20IssuanceMock} from "test/utils/mocks/ERC20IssuanceMock.sol";

// import {IERC20} from "@oz/token/ERC20/IERC20.sol";
// import {IERC20Metadata} from
//     "@oz/token/ERC20/extensions/IERC20Metadata.sol";

// Internal Dependencies
import {ModuleTest, IModule, IOrchestrator} from "test/modules/ModuleTest.sol";
import {BancorFormula} from
    "src/modules/fundingManager/bondingCurveFundingManager/formula/BancorFormula.sol";
import {IVirtualTokenSupply} from
    "src/modules/fundingManager/bondingCurveFundingManager/marketMaker/IVirtualTokenSupply.sol";
import {IVirtualCollateralSupply} from
    "src/modules/fundingManager/bondingCurveFundingManager/marketMaker/IVirtualCollateralSupply.sol";
import {IBondingCurveFundingManagerBase} from
    "src/modules/fundingManager/bondingCurveFundingManager/IBondingCurveFundingManagerBase.sol";
import {
    IRedeemingBondingCurveFundingManagerBase,
    IRedeemingBondingCurveFundingManagerBase
} from
    "src/modules/fundingManager/bondingCurveFundingManager/RedeemingBondingCurveFundingManagerBase.sol";
// Errors
import {OZErrors} from "test/utils/errors/OZErrors.sol";

// Mocks
import {BancorVirtualSupplyBondingCurveFundingManagerMock} from
    "test/modules/fundingManager/bondingCurveFundingManager/marketMaker/utils/mocks/BancorVirtualSupplyBondingCurveFundingManagerMock.sol";

import {RedeemingBondingCurveFundingManagerBaseTest} from
    "test/modules/fundingManager/bondingCurveFundingManager/RedeemingB_CurveFundingManagerBase.t.sol";

/*     
    @NOTE: The functions:

    - deposit(uint amount) external {}
    - depositFor(address to, uint amount) external {}
    - withdraw(uint amount) external {}
    - withdrawTo(address to, uint amount) external {} 

    are not tested since they are empty and will be removed in the future.

    Also, since the following functions just wrap the Bancor formula contract, their content is assumed to be tested in the original formula tests, not here:

    - _issueTokensFormulaWrapper(uint _depositAmount)
    - _redeemTokensFormulaWrapper(uint _depositAmount)

    */

contract BancorVirtualSupplyBondingCurveFundingManagerTest is ModuleTest {
    string private constant NAME = "Bonding Curve Token";
    string private constant SYMBOL = "BCT";
    uint8 private constant DECIMALS = 18;
    uint private constant INITIAL_TOKEN_SUPPLY = 1;
    uint private constant INITIAL_COLLATERAL_SUPPLY = 1;
    uint32 private constant RESERVE_RATIO_FOR_BUYING = 200_000;
    uint32 private constant RESERVE_RATIO_FOR_SELLING = 200_000;
    uint private constant BUY_FEE = 0;
    uint private constant SELL_FEE = 0;
    bool private constant BUY_IS_OPEN = true;
    bool private constant SELL_IS_OPEN = true;

    BancorVirtualSupplyBondingCurveFundingManagerMock bondingCurveFundingManager;
    address formula;

    ERC20IssuanceMock issuanceToken;

    address owner_address = address(0xA1BA);
    address non_owner_address = address(0xB0B);

    event Transfer(address indexed from, address indexed to, uint value);

    event TokensBought(
        address indexed receiver,
        uint indexed depositAmount,
        uint indexed receivedAmount,
        address buyer
    );
    event VirtualCollateralAmountAdded(
        uint indexed amountAdded, uint indexed newSupply
    );
    event VirtualCollateralAmountSubtracted(
        uint indexed amountSubtracted, uint indexed newSupply
    );
    event VirtualTokenAmountSubtracted(
        uint indexed amountSubtracted, uint indexed newSupply
    );
    event VirtualTokenAmountAdded(
        uint indexed amountAdded, uint indexed newSupply
    );
    event TokensSold(
        address indexed receiver,
        uint indexed depositAmount,
        uint indexed receivedAmount,
        address seller
    );
    event BuyReserveRatioSet(
        uint32 indexed newBuyReserveRatio, uint32 indexed oldBuyReserveRatio
    );
    event SellReserveRatioSet(
        uint32 indexed newSellReserveRatio, uint32 indexed oldSellReserveRatio
    );
    event VirtualTokenSupplySet(uint indexed newSupply, uint indexed oldSupply);
    event VirtualCollateralSupplySet(
        uint indexed newSupply, uint indexed oldSupply
    );

    //--------------------------------------------------------------------------
    // Events
    event TransferOrchestratorToken(address indexed to, uint indexed amount);

    function setUp() public {
        // Deploy contracts
        IBancorVirtualSupplyBondingCurveFundingManager.BondingCurveProperties
            memory bc_properties;

        BancorFormula bancorFormula = new BancorFormula();
        formula = address(bancorFormula);

<<<<<<< HEAD
        issuanceToken = new ERC20IssuanceMock();
        issuanceToken.init(NAME, SYMBOL, type(uint).max, DECIMALS);
=======
        issuanceToken.name = bytes32(abi.encodePacked(NAME));
        issuanceToken.symbol = bytes32(abi.encodePacked(SYMBOL));
        issuanceToken.decimals = uint8(DECIMALS);
>>>>>>> ccd84fee

        bc_properties.formula = formula;
        bc_properties.reserveRatioForBuying = RESERVE_RATIO_FOR_BUYING;
        bc_properties.reserveRatioForSelling = RESERVE_RATIO_FOR_SELLING;
        bc_properties.buyFee = BUY_FEE;
        bc_properties.sellFee = SELL_FEE;
        bc_properties.buyIsOpen = BUY_IS_OPEN;
        bc_properties.sellIsOpen = SELL_IS_OPEN;
        bc_properties.initialTokenSupply = INITIAL_TOKEN_SUPPLY;
        bc_properties.initialCollateralSupply = INITIAL_COLLATERAL_SUPPLY;

        address impl =
            address(new BancorVirtualSupplyBondingCurveFundingManagerMock());

        bondingCurveFundingManager =
        BancorVirtualSupplyBondingCurveFundingManagerMock(Clones.clone(impl));

        _setUpOrchestrator(bondingCurveFundingManager);

        _authorizer.grantRole(_authorizer.getOwnerRole(), owner_address);

        issuanceToken.setMinter(address(bondingCurveFundingManager));

        // Init Module
        bondingCurveFundingManager.init(
            _orchestrator,
            _METADATA,
            abi.encode(
                address(issuanceToken),
                bc_properties,
                _token // fetching from ModuleTest.sol (specifically after the _setUpOrchestrator function call)
            )
        );
    }

    function testSupportsInterface() public {
        assertTrue(
            bondingCurveFundingManager.supportsInterface(
                type(IBancorVirtualSupplyBondingCurveFundingManager).interfaceId
            )
        );
    }

    //--------------------------------------------------------------------------
    // Test: Initialization

    //This function also tests all the getters
    //--------------------------------------------------------------------------
    // Tests: Initialization

    function testInit() public override {
        assertEq(
            issuanceToken.name(),
            string(abi.encodePacked(NAME)),
            "Name has not been set correctly"
        );
        assertEq(
            issuanceToken.symbol(),
            string(abi.encodePacked(SYMBOL)),
            "Symbol has not been set correctly"
        );
        assertEq(
<<<<<<< HEAD
            issuanceToken.decimals(),
=======
            bondingCurveFundingManager.decimals(),
>>>>>>> ccd84fee
            DECIMALS,
            "Decimals has not been set correctly"
        );
        assertEq(
            bondingCurveFundingManager.call_collateralTokenDecimals(),
            _token.decimals(),
            "Collateral token decimals has not been set correctly"
        );
        assertEq(
            address(bondingCurveFundingManager.formula()),
            formula,
            "Formula has not been set correctly"
        );
        assertEq(
            bondingCurveFundingManager.getVirtualTokenSupply(),
            INITIAL_TOKEN_SUPPLY,
            "Virtual token supply has not been set correctly"
        );
        assertEq(
            bondingCurveFundingManager.getVirtualCollateralSupply(),
            INITIAL_COLLATERAL_SUPPLY,
            "Virtual collateral supply has not been set correctly"
        );
        assertEq(
            bondingCurveFundingManager.call_reserveRatioForBuying(),
            RESERVE_RATIO_FOR_BUYING,
            "Reserve ratio for buying has not been set correctly"
        );
        assertEq(
            bondingCurveFundingManager.call_reserveRatioForSelling(),
            RESERVE_RATIO_FOR_SELLING,
            "Reserve ratio for selling has not been set correctly"
        );
        assertEq(
            bondingCurveFundingManager.buyFee(),
            BUY_FEE,
            "Buy fee has not been set correctly"
        );
        assertEq(
            bondingCurveFundingManager.buyIsOpen(),
            BUY_IS_OPEN,
            "Buy-is-open has not been set correctly"
        );
        assertEq(
            bondingCurveFundingManager.buyFee(),
            SELL_FEE,
            "Sell fee has not been set correctly"
        );
        assertEq(
            bondingCurveFundingManager.buyIsOpen(),
            SELL_IS_OPEN,
            "Sell-is-open has not been set correctly"
        );
    }

    function testReinitFails() public override {
        vm.expectRevert(OZErrors.Initializable__InvalidInitialization);
        bondingCurveFundingManager.init(_orchestrator, _METADATA, abi.encode());
    }

    //--------------------------------------------------------------------------
    // Public Functions

    /* Test buy and _virtualSupplyBuyOrder function
        ├── when the deposit amount is 0
        │       └── it should revert 
        └── when the deposit amount is not 0
                ├── when the fee is higher than 0
                │       └── it should substract the fee from the deposit amount
                │               ├── it should pull the buy amount from the caller  
                │               ├── it should take the fee out from the pulled amount 
                │               ├── it should determine the mint amount of tokens to mint from the rest
                │               ├── it should mint the tokens to the receiver 
                │               ├── it should emit an event
                │               ├── it should update the virtual token amount
                │               ├── it should emit an event
                │               ├── it should update the virtual collateral amount
                │               └── it should emit an event            
                └── when the fee is 0
                                ├── it should pull the buy amount from the caller  
                                ├── it should determine the mint amount of tokens to mint 
                                ├── it should mint the tokens to the receiver 
                                ├── it should emit an event
                                ├── it should update the virtual token amount
                                ├── it should emit an event
                                ├── it should update the virtual collateral amount
                                └── it should emit an event     
        
    */
    function testBuyOrder_FailsIfDepositAmountIsZero() public {
        // Test covered in BondingCurveFundingManagerBase
    }

    function testBuyOrder_FailsIfDepositAmountOverflowsVirtualCollateralSupply(
        uint amount
    ) public {
        // Setup
        amount = _bound_for_decimal_conversion(
            amount,
            1,
            1e38,
            bondingCurveFundingManager.call_collateralTokenDecimals(),
<<<<<<< HEAD
            issuanceToken.decimals()
=======
            bondingCurveFundingManager.decimals()
>>>>>>> ccd84fee
        );
        _token.mint(
            address(bondingCurveFundingManager), (type(uint).max - amount)
        );

        address buyer = makeAddr("buyer");
        _prepareBuyConditions(buyer, amount);

        // we set a virtual collateral supply that will not cover the amount to redeem
        vm.prank(owner_address);
        bondingCurveFundingManager.setVirtualCollateralSupply(
            type(uint).max - amount + 1
        );

        vm.startPrank(buyer);
        {
            vm.expectRevert(
                // This results in an overflow of the bonding curve math
            );
            bondingCurveFundingManager.buy(amount, amount);
        }
        vm.stopPrank();
    }

    function testBuyOrder_FailsIfMintAmountOverflowsVirtualTokenSupply(
        uint amount
    ) public {
        // Setup
        amount = _bound_for_decimal_conversion(
            amount,
            1,
            1e38,
            bondingCurveFundingManager.call_collateralTokenDecimals(),
<<<<<<< HEAD
            issuanceToken.decimals()
=======
            bondingCurveFundingManager.decimals()
>>>>>>> ccd84fee
        );
        _token.mint(
            address(bondingCurveFundingManager), (type(uint).max - amount)
        );

        address buyer = makeAddr("buyer");
        _prepareBuyConditions(buyer, amount);

        // we set a virtual collateral supply that will not cover the amount to redeem
        vm.prank(owner_address);
        bondingCurveFundingManager.setVirtualTokenSupply(type(uint).max);

        vm.startPrank(buyer);
        {
            vm.expectRevert(
                // This results in an overflow of the bonding curve math
            );
            bondingCurveFundingManager.buy(amount, amount);
        }
        vm.stopPrank();
    }

    function testBuyOrderWithZeroFee(uint amount) public {
        // Setup
        // Above an amount of 1e38 the BancorFormula starts to revert.
        amount = _bound_for_decimal_conversion(
            amount,
            1,
            1e38,
            bondingCurveFundingManager.call_collateralTokenDecimals(),
<<<<<<< HEAD
            issuanceToken.decimals()
=======
            bondingCurveFundingManager.decimals()
>>>>>>> ccd84fee
        );

        address buyer = makeAddr("buyer");
        _prepareBuyConditions(buyer, amount);

        // Pre-checks
        uint balanceBefore =
            _token.balanceOf(address(bondingCurveFundingManager));
        assertEq(_token.balanceOf(buyer), amount);
        assertEq(issuanceToken.balanceOf(buyer), 0);

        assertEq(
            bondingCurveFundingManager.call_collateralTokenDecimals(),
            _token.decimals()
        );

        assertEq(
            bondingCurveFundingManager.call_collateralTokenDecimals(),
            _token.decimals()
        );

        // Use formula to get expected return values
        uint decimalConverted_depositAmount = bondingCurveFundingManager
            .call_convertAmountToRequiredDecimal(amount, _token.decimals(), 18);
        uint formulaReturn = bondingCurveFundingManager.formula()
            .calculatePurchaseReturn(
            bondingCurveFundingManager.call_getFormulaVirtualTokenSupply(),
            bondingCurveFundingManager.call_getFormulaVirtualCollateralSupply(),
            bondingCurveFundingManager.call_reserveRatioForBuying(),
            decimalConverted_depositAmount
        );

        // Execution
        vm.prank(buyer);
        vm.expectEmit(true, true, true, true, address(_token));
        emit Transfer(buyer, address(bondingCurveFundingManager), amount);
        vm.expectEmit(true, true, true, true, address(issuanceToken));
        emit Transfer(address(0), buyer, formulaReturn);
        vm.expectEmit(
            true, true, true, true, address(bondingCurveFundingManager)
        );
        emit TokensBought(buyer, amount, formulaReturn, buyer);
        vm.expectEmit(
            true, true, true, true, address(bondingCurveFundingManager)
        );
        emit VirtualTokenAmountAdded(
            formulaReturn, (INITIAL_TOKEN_SUPPLY + formulaReturn)
        );
        vm.expectEmit(
            true, true, true, true, address(bondingCurveFundingManager)
        );
        emit VirtualCollateralAmountAdded(
            amount, (INITIAL_COLLATERAL_SUPPLY + amount)
        );
        bondingCurveFundingManager.buy(amount, formulaReturn);

        // Post-checks
        assertEq(
            _token.balanceOf(address(bondingCurveFundingManager)),
            (balanceBefore + amount)
        );
        assertEq(_token.balanceOf(buyer), 0);
        assertEq(issuanceToken.balanceOf(buyer), formulaReturn);
    }

    function testBuyOrderWithFee(uint amount, uint fee) public {
        // Setup
        uint _bps = bondingCurveFundingManager.call_BPS();
        fee = bound(fee, 1, (_bps - 1)); // 100% buy fees are not allowed.

        // see comment in testBuyOrderWithZeroFee for information on the upper bound
        amount = _bound_for_decimal_conversion(
            amount,
            1,
            1e38,
            bondingCurveFundingManager.call_collateralTokenDecimals(),
<<<<<<< HEAD
            issuanceToken.decimals()
=======
            bondingCurveFundingManager.decimals()
>>>>>>> ccd84fee
        );
        // see comment in testBuyOrderWithZeroFee for information on the upper bound

        vm.prank(owner_address);
        bondingCurveFundingManager.setBuyFee(fee);

        address buyer = makeAddr("buyer");
        _prepareBuyConditions(buyer, amount);

        // Pre-checks
        uint balanceBefore =
            _token.balanceOf(address(bondingCurveFundingManager));
        assertEq(_token.balanceOf(buyer), amount);
        assertEq(issuanceToken.balanceOf(buyer), 0);

        // We calculate how much the real deposit amount will be after fees
        uint feeAmount = (amount * fee) / bondingCurveFundingManager.call_BPS();
        uint buyAmountMinusFee = amount - feeAmount;

        uint decimalConverted_buyAmountMinusFee = bondingCurveFundingManager
            .call_convertAmountToRequiredDecimal(
            buyAmountMinusFee, _token.decimals(), 18
        );
        // Use formula to get expected return values
        uint formulaReturn = bondingCurveFundingManager.formula()
            .calculatePurchaseReturn(
            bondingCurveFundingManager.call_getFormulaVirtualTokenSupply(),
            bondingCurveFundingManager.call_getFormulaVirtualCollateralSupply(),
            bondingCurveFundingManager.call_reserveRatioForBuying(),
            decimalConverted_buyAmountMinusFee
        );

        // Execution
        vm.prank(buyer);
        vm.expectEmit(true, true, true, true, address(_token));
        emit Transfer(buyer, address(bondingCurveFundingManager), amount);
        vm.expectEmit(true, true, true, true, address(issuanceToken));
        emit Transfer(address(0), buyer, formulaReturn);
        vm.expectEmit(
            true, true, true, true, address(bondingCurveFundingManager)
        );
        emit TokensBought(buyer, buyAmountMinusFee, formulaReturn, buyer);
        vm.expectEmit(
            true, true, true, true, address(bondingCurveFundingManager)
        );
        emit VirtualTokenAmountAdded(
            formulaReturn, (INITIAL_TOKEN_SUPPLY + formulaReturn)
        );
        vm.expectEmit(
            true, true, true, true, address(bondingCurveFundingManager)
        );
        emit VirtualCollateralAmountAdded(
            buyAmountMinusFee, (INITIAL_TOKEN_SUPPLY + buyAmountMinusFee)
        );
        bondingCurveFundingManager.buy(amount, formulaReturn);

        // Post-checks
        assertEq(
            _token.balanceOf(address(bondingCurveFundingManager)),
            (balanceBefore + amount)
        );
        assertEq(_token.balanceOf(buyer), 0);
        assertEq(issuanceToken.balanceOf(buyer), formulaReturn);
    }

    // test buyFor function
    //  - Both modifiers have been tested in the upstream tests
    //  - Buy order branches are tested in sell tests
    //  - The goal of this test is just to verify that the tokens get sent to a different receiver

    function testBuyOrderFor(address to, uint amount) public {
        // Setup

        address buyer = makeAddr("buyer");
        vm.assume(
            to != address(0) && to != address(this) && to != buyer
                && to != address(bondingCurveFundingManager)
        );

        // see comment in testBuyOrderWithZeroFee for information on the upper bound
        amount = _bound_for_decimal_conversion(
            amount,
            1,
            1e38,
            bondingCurveFundingManager.call_collateralTokenDecimals(),
<<<<<<< HEAD
            issuanceToken.decimals()
=======
            bondingCurveFundingManager.decimals()
>>>>>>> ccd84fee
        );

        assertNotEq(to, buyer);

        _prepareBuyConditions(buyer, amount);

        // Pre-checks
        uint balanceBefore =
            _token.balanceOf(address(bondingCurveFundingManager));
        assertEq(_token.balanceOf(buyer), amount);
        assertEq(issuanceToken.balanceOf(buyer), 0);

        // Use formula to get expected return values.
        // Note that since we are calling the formula directly, we need to normalize the buy amount to 18 decimals (since that is what the curve uses internally)

        uint decimalConverted_depositAmount = bondingCurveFundingManager
            .call_convertAmountToRequiredDecimal(amount, _token.decimals(), 18);
        // Use formula to get expected return values
        uint formulaReturn = bondingCurveFundingManager.formula()
            .calculatePurchaseReturn(
            bondingCurveFundingManager.call_getFormulaVirtualTokenSupply(),
            bondingCurveFundingManager.call_getFormulaVirtualCollateralSupply(),
            bondingCurveFundingManager.call_reserveRatioForBuying(),
            decimalConverted_depositAmount
        );

        // Execution
        vm.prank(buyer);
        bondingCurveFundingManager.buyFor(to, amount, formulaReturn);

        // Post-checks
        assertEq(
            _token.balanceOf(address(bondingCurveFundingManager)),
            (balanceBefore + amount)
        );
        assertEq(_token.balanceOf(buyer), 0);
        assertEq(issuanceToken.balanceOf(buyer), 0);
        assertEq(issuanceToken.balanceOf(to), formulaReturn);
    }

    /* Test sell and _virtualSupplySellOrder function
        ├── when the sell amount is 0
        │       └── it should revert 
        └── when the sell amount is not 0
                ├── when the fee is higher than 0
                │               ├── it should take the sell amount from the caller
                │               ├── it should determine the redeem amount of the sent tokens 
                │               ├── it should substract the fee from the redeem amount
                │               ├── When there IS NOT enough collateral in the contract to cover the redeem amount
                │               │        └── it should revert
                │               └── When there IS enough collateral in the contract to cover the redeem amount
                │                       ├── When the amount of redeemed tokens exceeds the virtual token supply
                │                       │       └── it should revert
                │                       └── When the amount of redeemed tokens does not exceed the virtual token supply
                │                               ├── it should send the rest to the receiver    
                │                               ├── it should emit an event
                │                               ├── it should update the virtual token amount
                │                               ├── it should emit an event
                │                               ├── it should update the virtual collateral amount
                │                               └── it should emit an event
                └── when the fee is 0
                                ├── it should take the sell amount from the caller
                                ├── it should determine the redeem amount of the sent tokens 
                                ├── When there IS NOT enough collateral in the contract to cover the redeem amount
                                │        └── it should revert
                                └── When there IS enough collateral in the contract to cover the redeem amount
                                        ├── When the amount of redeemed tokens exceeds the virtual token supply
                                        │       └── it should revert
                                        └── When the amount of redeemed tokens does not exceed the virtual token supply
                                                ├── it should send the rest to the receiver    
                                                ├── it should emit an event
                                                ├── it should update the virtual token amount
                                                ├── it should emit an event
                                                ├── it should update the virtual collateral amount
                                                └── it should emit an event
    */

    function testSellOrder_FailsIfDepositAmountIsZero() public {
        // Test covered in RedeemingBondingCurveFundingManagerBase
    }

    function testSellOrder_FailsIfBurnAmountExceedsVirtualTokenSupply(
        uint amount
    ) public {
        // Setup

        // We set a minimum high enough to discard most inputs that wouldn't mint at least 2 tokens (so the supply can be set to 1 below)
        // see comment in testBuyOrderWithZeroFee for information on the upper bound
        amount = _bound_for_decimal_conversion(
            amount,
            1e4,
            1e38,
            bondingCurveFundingManager.call_collateralTokenDecimals(),
<<<<<<< HEAD
            issuanceToken.decimals()
=======
            bondingCurveFundingManager.decimals()
>>>>>>> ccd84fee
        );

        _token.mint(
            address(bondingCurveFundingManager), (type(uint).max - amount)
        );

        address seller = makeAddr("seller");
        uint availableForSale = _prepareSellConditions(seller, amount);

        uint userSellAmount = issuanceToken.balanceOf(seller);
        vm.assume(userSellAmount > 0); // we discard buy-ins so small they wouldn't cause underflow

        // we set a virtual collateral supply that will not cover the amount to redeem
        vm.prank(owner_address);
        bondingCurveFundingManager.setVirtualTokenSupply(userSellAmount - 1);

        vm.startPrank(seller);
        {
            vm.expectRevert(); //The formula reverts
            bondingCurveFundingManager.sell(userSellAmount, userSellAmount);
        }
        vm.stopPrank();
    }

    function testSellOrder_FailsIfNotEnoughCollateralInContract(uint amount)
        public
    {
        // Setup

        // see comment in testBuyOrderWithZeroFee for information on the upper bound
        amount = _bound_for_decimal_conversion(
            amount,
            1,
            1e38,
            bondingCurveFundingManager.call_collateralTokenDecimals(),
<<<<<<< HEAD
            issuanceToken.decimals()
=======
            bondingCurveFundingManager.decimals()
>>>>>>> ccd84fee
        );

        address seller = makeAddr("seller");
        uint availableForSale = _prepareSellConditions(seller, amount);

        // we simulate the fundingManager spending some funds. It can't cover full redemption anymore.
        _token.burn(address(bondingCurveFundingManager), 1);

        vm.startPrank(seller);
        {
            vm.expectRevert(); //The formula reverts
            bondingCurveFundingManager.sell(amount, amount);
        }
        vm.stopPrank();
    }

    function testSellOrderWithZeroFee(uint amountIn) public {
        // Setup

        // We set a minimum high enough to discard most inputs that wouldn't mint even 1 token
        amountIn = _bound_for_decimal_conversion(
            amountIn,
            100,
            1e38,
            bondingCurveFundingManager.call_collateralTokenDecimals(),
<<<<<<< HEAD
            issuanceToken.decimals()
=======
            bondingCurveFundingManager.decimals()
>>>>>>> ccd84fee
        );
        // see comment in testBuyOrderWithZeroFee for information on the upper bound

        _token.mint(
            address(bondingCurveFundingManager), (type(uint).max - amountIn)
        ); // We mint all the other tokens to the fundingManager to make sure we'll have enough balance to pay out

        address seller = makeAddr("seller");

        uint userSellAmount = _prepareSellConditions(seller, amountIn);
        vm.assume(userSellAmount > 0); // we ensure we are discarding buy-ins so small they wouldn't cause minting

        // Set virtual supply to some number above the sell amount
        // Set virtual collateral to some number
        uint newVirtualTokenSupply = userSellAmount * 2;
        uint newVirtualCollateral = amountIn * 2;
        vm.startPrank(owner_address);
        {
            bondingCurveFundingManager.setVirtualTokenSupply(
                newVirtualTokenSupply
            );
            bondingCurveFundingManager.setVirtualCollateralSupply(
                newVirtualCollateral
            );
        }
        vm.stopPrank();

        uint decimalConverted_userSellAmount = bondingCurveFundingManager
            .call_convertAmountToRequiredDecimal(
<<<<<<< HEAD
            userSellAmount, issuanceToken.decimals(), 18
=======
            userSellAmount, bondingCurveFundingManager.decimals(), 18
>>>>>>> ccd84fee
        );
        // Use formula to get expected return values
        uint formulaReturn = bondingCurveFundingManager.formula()
            .calculateSaleReturn(
            bondingCurveFundingManager.call_getFormulaVirtualTokenSupply(),
            bondingCurveFundingManager.call_getFormulaVirtualCollateralSupply(),
            bondingCurveFundingManager.call_reserveRatioForSelling(),
            decimalConverted_userSellAmount
        );

        //normalize the formulaReturn. This is the amount in the context of the collateral token
        uint normalized_formulaReturn = bondingCurveFundingManager
            .call_convertAmountToRequiredDecimal(
            formulaReturn, 18, _token.decimals()
        );

        // Perform the sell
        vm.startPrank(seller);
        {
            vm.expectEmit(true, true, true, true, address(_token));
            emit Transfer(
                address(bondingCurveFundingManager),
                address(seller),
                normalized_formulaReturn
            );
            vm.expectEmit(
                true, true, true, true, address(bondingCurveFundingManager)
            );
            emit TokensSold(
                seller, userSellAmount, normalized_formulaReturn, seller
            );
            vm.expectEmit(
                true, true, true, true, address(bondingCurveFundingManager)
            );
            emit VirtualTokenAmountSubtracted(
                userSellAmount, newVirtualTokenSupply - userSellAmount
            );
            vm.expectEmit(
                true, true, true, true, address(bondingCurveFundingManager)
            );
            emit VirtualCollateralAmountSubtracted(
                normalized_formulaReturn,
                newVirtualCollateral - normalized_formulaReturn
            );
            bondingCurveFundingManager.sell(
                userSellAmount, normalized_formulaReturn
            );
        }
        vm.stopPrank();

        // Check real-world token/collateral balances
<<<<<<< HEAD
        assertEq(issuanceToken.balanceOf(seller), 0);
=======
        assertEq(bondingCurveFundingManager.balanceOf(seller), 0);
>>>>>>> ccd84fee
        assertEq(_token.balanceOf(seller), normalized_formulaReturn);
        assertEq(
            _token.balanceOf(address(bondingCurveFundingManager)),
            (type(uint).max - normalized_formulaReturn)
        );

        // Check virtual token/collateral balances
        assertEq(
            bondingCurveFundingManager.getVirtualTokenSupply(),
            newVirtualTokenSupply - userSellAmount
        );
        assertEq(
            bondingCurveFundingManager.getVirtualCollateralSupply(),
            newVirtualCollateral - normalized_formulaReturn
        );
    }

    function testSellOrderWithFee(uint amountIn, uint fee) public {
        // Same as above, but substracting fees when checking actual amounts

        // Setup
        uint _bps = bondingCurveFundingManager.call_BPS();
        fee = bound(fee, 1, _bps);

        // We set a minimum high enough to discard most inputs that wouldn't mint even 1 token
        amountIn = _bound_for_decimal_conversion(
            amountIn,
            100,
            1e38,
            bondingCurveFundingManager.call_collateralTokenDecimals(),
<<<<<<< HEAD
            issuanceToken.decimals()
=======
            bondingCurveFundingManager.decimals()
>>>>>>> ccd84fee
        );
        // see comment in testBuyOrderWithZeroFee for information on the upper bound
        _token.mint(
            address(bondingCurveFundingManager), (type(uint).max - amountIn)
        ); // We mint all the other tokens to the fundingManager to make sure we'll have enough balance to pay out

        address seller = makeAddr("seller");
        uint userSellAmount = _prepareSellConditions(seller, amountIn);
        vm.assume(userSellAmount > 0); // we discard buy-ins so small they wouldn't cause underflow

        // Set sell Fee
        // Set virtual supply to some number above _sellAmount
        // Set virtual collateral to some number
        uint newVirtualTokenSupply = userSellAmount * 2;
        uint newVirtualCollateral = amountIn * 2;
        vm.startPrank(owner_address);
        {
            bondingCurveFundingManager.setSellFee(fee);
            bondingCurveFundingManager.setVirtualTokenSupply(
                newVirtualTokenSupply
            );
            bondingCurveFundingManager.setVirtualCollateralSupply(
                newVirtualCollateral
            );
        }
        vm.stopPrank();

        uint decimalConverted_userSellAmount = bondingCurveFundingManager
            .call_convertAmountToRequiredDecimal(
            userSellAmount, _token.decimals(), 18
        );
        // Use formula to get expected return values
        uint formulaReturn = bondingCurveFundingManager.formula()
            .calculateSaleReturn(
            bondingCurveFundingManager.call_getFormulaVirtualTokenSupply(),
            bondingCurveFundingManager.call_getFormulaVirtualCollateralSupply(),
            bondingCurveFundingManager.call_reserveRatioForSelling(),
            userSellAmount
        );

        //normalize the formulaReturn. This is the amount in the context of the collateral token
        uint normalized_formulaReturn = bondingCurveFundingManager
            .call_convertAmountToRequiredDecimal(
            formulaReturn, 18, _token.decimals()
        );

        // We calculate how much if the initial deposit we should get back based on the fee
        uint feeAmount = (normalized_formulaReturn * fee)
            / bondingCurveFundingManager.call_BPS();
        uint sellAmountMinusFee = normalized_formulaReturn - feeAmount;

        // Perform the sell
        vm.startPrank(seller);
        {
            vm.expectEmit(true, true, true, true, address(_token));
            emit Transfer(
                address(bondingCurveFundingManager),
                address(seller),
                sellAmountMinusFee
            );
            vm.expectEmit(
                true, true, true, true, address(bondingCurveFundingManager)
            );
            emit TokensSold(seller, userSellAmount, sellAmountMinusFee, seller);
            vm.expectEmit(
                true, true, true, true, address(bondingCurveFundingManager)
            );
            emit VirtualTokenAmountSubtracted(
                userSellAmount, newVirtualTokenSupply - userSellAmount
            );
            vm.expectEmit(
                true, true, true, true, address(bondingCurveFundingManager)
            );
            emit VirtualCollateralAmountSubtracted(
                normalized_formulaReturn,
                newVirtualCollateral - normalized_formulaReturn
            );
            bondingCurveFundingManager.sell(userSellAmount, sellAmountMinusFee);
        }
        vm.stopPrank();

        // Check real-world token/collateral balances
        assertEq(issuanceToken.balanceOf(seller), 0);
        assertEq(_token.balanceOf(seller), sellAmountMinusFee);
        assertEq(
            _token.balanceOf(address(bondingCurveFundingManager)),
            (type(uint).max - sellAmountMinusFee)
        );

        // Check virtual token/collateral balances
        assertEq(
            bondingCurveFundingManager.getVirtualTokenSupply(),
            newVirtualTokenSupply - userSellAmount
        );
        assertEq(
            bondingCurveFundingManager.getVirtualCollateralSupply(),
            newVirtualCollateral - normalized_formulaReturn
        );
    }

    // test sellFor function
    //  - Both modifiers have been tested in the upstream tests
    //  - Sell order branches are tested in sell tests
    //  - The goal of this test is just to verify that the tokens get sent to a different receiver

    function testSellOrderFor(uint amountIn, address to) public {
        // Setup
        address seller = makeAddr("seller");
        vm.assume(
            to != address(0) && to != seller && to != address(this)
                && to != address(bondingCurveFundingManager)
        );

        // We set a minimum high enough to discard most inputs that wouldn't mint even 1 token
        amountIn = _bound_for_decimal_conversion(
            amountIn,
            100,
            1e38,
            bondingCurveFundingManager.call_collateralTokenDecimals(),
<<<<<<< HEAD
            issuanceToken.decimals()
=======
            bondingCurveFundingManager.decimals()
>>>>>>> ccd84fee
        );
        // see comment in testBuyOrderWithZeroFee for information on the upper bound

        _token.mint(
            address(bondingCurveFundingManager), (type(uint).max - amountIn)
        ); // We mint all the other tokens to the fundingManager to make sure we'll have enough balance to pay out

        uint userSellAmount = _prepareSellConditions(seller, amountIn);
        vm.assume(userSellAmount > 0); // we discard buy-ins so small they wouldn't cause minting
        // Set virtual supply to some number above the sell amount
        // Set virtual collateral to some number
        uint newVirtualTokenSupply = userSellAmount * 2;
        uint newVirtualCollateral = amountIn * 2;
        vm.startPrank(owner_address);
        {
            bondingCurveFundingManager.setVirtualTokenSupply(
                newVirtualTokenSupply
            );
            bondingCurveFundingManager.setVirtualCollateralSupply(
                newVirtualCollateral
            );
        }
        vm.stopPrank();

        uint decimalConverted_userSellAmount = bondingCurveFundingManager
            .call_convertAmountToRequiredDecimal(
<<<<<<< HEAD
            userSellAmount, issuanceToken.decimals(), 18
=======
            userSellAmount, bondingCurveFundingManager.decimals(), 18
>>>>>>> ccd84fee
        );

        // Use formula to get expected return values
        uint formulaReturn = bondingCurveFundingManager.formula()
            .calculateSaleReturn(
            bondingCurveFundingManager.call_getFormulaVirtualTokenSupply(),
            bondingCurveFundingManager.call_getFormulaVirtualCollateralSupply(),
            bondingCurveFundingManager.call_reserveRatioForSelling(),
            decimalConverted_userSellAmount
        );

        //normalize the formulaReturn. This is the amount in the context of the collateral token
        uint normalized_formulaReturn = bondingCurveFundingManager
            .call_convertAmountToRequiredDecimal(
            formulaReturn, 18, _token.decimals()
        );

        // Perform the sell
        vm.startPrank(seller);
        {
            bondingCurveFundingManager.sellFor(
                to, userSellAmount, normalized_formulaReturn
            );
        }
        vm.stopPrank();

        // Check real-world token/collateral balances
        assertEq(issuanceToken.balanceOf(seller), 0);
        assertEq(_token.balanceOf(seller), 0);
        assertEq(_token.balanceOf(to), normalized_formulaReturn);
        assertEq(
            _token.balanceOf(address(bondingCurveFundingManager)),
            (type(uint).max - normalized_formulaReturn)
        );

        // Check virtual token/collateral balances
        assertEq(
            bondingCurveFundingManager.getVirtualTokenSupply(),
            newVirtualTokenSupply - userSellAmount
        );
        assertEq(
            bondingCurveFundingManager.getVirtualCollateralSupply(),
            newVirtualCollateral - normalized_formulaReturn
        );
    }

    //--------------------------------------------------------------------------
    // Public Mutating Functions

    /*
     Test token() getter
    */
    function testCollateralTokenGetter() public {
        address orchestratorToken =
            address(_orchestrator.fundingManager().token());
        assertEq(
            address(bondingCurveFundingManager.token()),
            orchestratorToken,
            "Token getter returns wrong address"
        );
    }

    /*
        Test getReserveRatioForBuying()
    */
    function testGetReserveRatioForBuying() public {
        assertEq(
            bondingCurveFundingManager.getReserveRatioForBuying(),
            bondingCurveFundingManager.call_reserveRatioForBuying()
        );
    }
    /*
        Test getReserveRatioForSelling()
    */

    function testGetReserveRatioForSelling() public {
        assertEq(
            bondingCurveFundingManager.getReserveRatioForSelling(),
            bondingCurveFundingManager.call_reserveRatioForSelling()
        );
    }

    /* Test getStaticPriceForBuying() */

    function testgetStaticPriceForBuying() public {
        uint returnValue = bondingCurveFundingManager.call_staticPricePPM(
            bondingCurveFundingManager.getVirtualTokenSupply(),
            bondingCurveFundingManager.getVirtualCollateralSupply(),
            bondingCurveFundingManager.call_reserveRatioForBuying()
        );
        assertEq(
            bondingCurveFundingManager.getStaticPriceForBuying(), returnValue
        );
    }
    /* Test getStaticPriceForSelling() */

    function testgetStaticPriceForSelling() public {
        uint returnValue = bondingCurveFundingManager.call_staticPricePPM(
            bondingCurveFundingManager.getVirtualTokenSupply(),
            bondingCurveFundingManager.getVirtualCollateralSupply(),
            bondingCurveFundingManager.call_reserveRatioForBuying()
        );
        assertEq(
            bondingCurveFundingManager.getStaticPriceForSelling(), returnValue
        );
    }
    /* Test getVirtualCollateralSupply() */

    function testGetVirtualCollateralSupply(uint _supply) public {
        vm.assume(_supply > 0);

        vm.prank(owner_address);
        bondingCurveFundingManager.setVirtualCollateralSupply(_supply);

        assertEq(
            _supply, bondingCurveFundingManager.getVirtualCollateralSupply()
        );
    }

    /* Test getVirtualTokenSupply() */

    function testGetVirtualTokenSupply(uint _supply) public {
        vm.assume(_supply > 0);

        vm.prank(owner_address);
        bondingCurveFundingManager.setVirtualTokenSupply(_supply);

        assertEq(_supply, bondingCurveFundingManager.getVirtualTokenSupply());
    }

    /* Test calculatePurchaseReturn function
        ├── When deposit amount is 0
        │       └── it should revert 
        └── When deposit amount is not 0
                ├── when the fee is 0
                │       └── it should succeed 
                └── when the fee is not 0
                        └── it should succeed 
    */

    function testCalculatePurchaseReturn_FailsIfDepositAmountZero() public {
        uint depositAmount = 0;

        vm.expectRevert(
            IBancorVirtualSupplyBondingCurveFundingManager
                .BancorVirtualSupplyBondingCurveFundingManager__InvalidDepositAmount
                .selector
        );
        bondingCurveFundingManager.calculatePurchaseReturn(depositAmount);
    }

    function testCalculatePurchaseReturnWithZeroFee(uint _depositAmount)
        public
    {
        // see comment in testBuyOrderWithZeroFee for information on the upper bound
        _depositAmount = _bound_for_decimal_conversion(
            _depositAmount,
            1,
            1e38,
            bondingCurveFundingManager.call_collateralTokenDecimals(),
<<<<<<< HEAD
            issuanceToken.decimals()
=======
            bondingCurveFundingManager.decimals()
>>>>>>> ccd84fee
        );

        uint decimalConverted_userDepositAmount = bondingCurveFundingManager
            .call_convertAmountToRequiredDecimal(
            _depositAmount, _token.decimals(), 18
        );

        // Use formula to get expected return values
        uint formulaReturn = bondingCurveFundingManager.formula()
            .calculatePurchaseReturn(
            bondingCurveFundingManager.call_getFormulaVirtualTokenSupply(),
            bondingCurveFundingManager.call_getFormulaVirtualCollateralSupply(),
            bondingCurveFundingManager.call_reserveRatioForBuying(),
            decimalConverted_userDepositAmount
        );
        uint functionReturn =
            bondingCurveFundingManager.calculatePurchaseReturn(_depositAmount);
        assertEq(functionReturn, formulaReturn);
    }

    function testCalculatePurchaseReturnWithFee(uint _depositAmount, uint _fee)
        public
    {
        // Setup
        uint _bps = bondingCurveFundingManager.call_BPS();

        _fee = bound(_fee, 1, (_bps - 1)); // 100% buy fees are not allowed.

        // see comment in testBuyOrderWithZeroFee for information on the upper bound
        _depositAmount = _bound_for_decimal_conversion(
            _depositAmount,
            1,
            1e38,
            bondingCurveFundingManager.call_collateralTokenDecimals(),
<<<<<<< HEAD
            issuanceToken.decimals()
=======
            bondingCurveFundingManager.decimals()
>>>>>>> ccd84fee
        );

        vm.prank(owner_address);
        bondingCurveFundingManager.setBuyFee(_fee);

        // We calculate how much the real deposit amount will be after fees
        uint feeAmount =
            (_depositAmount * _fee) / bondingCurveFundingManager.call_BPS();
        uint buyAmountMinusFee = _depositAmount - feeAmount;

        uint decimalConverted_userBuyAmountMinusFee = bondingCurveFundingManager
            .call_convertAmountToRequiredDecimal(
            buyAmountMinusFee, _token.decimals(), 18
        );

        // Use formula to get expected return values
        uint formulaReturn = bondingCurveFundingManager.formula()
            .calculatePurchaseReturn(
            bondingCurveFundingManager.call_getFormulaVirtualTokenSupply(),
            bondingCurveFundingManager.call_getFormulaVirtualCollateralSupply(),
            bondingCurveFundingManager.call_reserveRatioForBuying(),
            decimalConverted_userBuyAmountMinusFee
        );
        uint functionReturn =
            bondingCurveFundingManager.calculatePurchaseReturn(_depositAmount);
        assertEq(functionReturn, formulaReturn);
    }

    /* Test calculateSaleReturn function
        ├── When deposit amount is 0
        │       └── it should revert 
        └── When deposit amount is not 0
                ├── when the fee is 0
                │       └── it should succeed 
                └── when the fee is not 0
                        └── it should succeed 
    */

    function testCalculateSaleReturn_FailsIfDepositAmountZero() public {
        uint depositAmount = 0;

        vm.expectRevert(
            IBancorVirtualSupplyBondingCurveFundingManager
                .BancorVirtualSupplyBondingCurveFundingManager__InvalidDepositAmount
                .selector
        );
        bondingCurveFundingManager.calculateSaleReturn(depositAmount);
    }

    function testCalculateSaleReturnWithZeroFee(uint _saleAmount) public {
        // Above an amount of 1e26 the BancorFormula starts to revert.
        _saleAmount = _bound_for_decimal_conversion(
<<<<<<< HEAD
            _saleAmount, 1, 1e38, issuanceToken.decimals(), 18
=======
            _saleAmount, 1, 1e38, bondingCurveFundingManager.decimals(), 18
>>>>>>> ccd84fee
        );
        // Set virtual supply to some number above collateral supply
        // Set virtual collateral to some number
        uint newVirtualTokenSupply = _saleAmount * 4;
        uint newVirtualCollateral = _saleAmount * 8;

        vm.startPrank(owner_address);
        {
            bondingCurveFundingManager.setVirtualTokenSupply(
                newVirtualTokenSupply
            );
            bondingCurveFundingManager.setVirtualCollateralSupply(
                newVirtualCollateral
            );
        }
        vm.stopPrank();

        uint decimalConverted_userSaleAmount = bondingCurveFundingManager
            .call_convertAmountToRequiredDecimal(
<<<<<<< HEAD
            _saleAmount, issuanceToken.decimals(), 18
=======
            _saleAmount, bondingCurveFundingManager.decimals(), 18
>>>>>>> ccd84fee
        );

        // Use formula to get expected return values
        uint formulaReturn = bondingCurveFundingManager.formula()
            .calculateSaleReturn(
            bondingCurveFundingManager.call_getFormulaVirtualTokenSupply(),
            bondingCurveFundingManager.call_getFormulaVirtualCollateralSupply(),
            bondingCurveFundingManager.call_reserveRatioForBuying(),
            decimalConverted_userSaleAmount
<<<<<<< HEAD
        );

        //normalize the formulaReturn. This is the amount in the context of the collateral token
        uint normalized_formulaReturn = bondingCurveFundingManager
            .call_convertAmountToRequiredDecimal(
            formulaReturn, 18, _token.decimals()
        );

=======
        );

        //normalize the formulaReturn. This is the amount in the context of the collateral token
        uint normalized_formulaReturn = bondingCurveFundingManager
            .call_convertAmountToRequiredDecimal(
            formulaReturn, 18, _token.decimals()
        );

>>>>>>> ccd84fee
        uint functionReturn =
            bondingCurveFundingManager.calculateSaleReturn(_saleAmount);
        assertEq(functionReturn, normalized_formulaReturn);
    }

    function testCalculateSaleReturnWithFee(uint _saleAmount, uint _fee)
        public
    {
        // Setup
        uint _bps = bondingCurveFundingManager.call_BPS();

        _fee = bound(_fee, 1, (_bps - 1)); // 100% buy fees are not allowed.
            // see comment in testBuyOrderWithZeroFee for information on the upper bound
        _saleAmount = _bound_for_decimal_conversion(
            _saleAmount,
            1,
            1e38,
            bondingCurveFundingManager.call_collateralTokenDecimals(),
<<<<<<< HEAD
            issuanceToken.decimals()
=======
            bondingCurveFundingManager.decimals()
>>>>>>> ccd84fee
        );

        // Set sell Fee
        // Set virtual supply to some number above collateral supply
        // Set virtual collateral to some number
        uint newVirtualTokenSupply = _saleAmount * 4;
        uint newVirtualCollateral = _saleAmount * 2;
        vm.startPrank(owner_address);
        {
            bondingCurveFundingManager.setSellFee(_fee);
            bondingCurveFundingManager.setVirtualTokenSupply(
                newVirtualTokenSupply
            );
            bondingCurveFundingManager.setVirtualCollateralSupply(
                newVirtualCollateral
            );
        }
        vm.stopPrank();

        uint decimalConverted_userDepositAmount = bondingCurveFundingManager
            .call_convertAmountToRequiredDecimal(
<<<<<<< HEAD
            _saleAmount, issuanceToken.decimals(), 18
=======
            _saleAmount, bondingCurveFundingManager.decimals(), 18
>>>>>>> ccd84fee
        );

        // Use formula to get expected return values
        uint formulaReturn = bondingCurveFundingManager.formula()
            .calculateSaleReturn(
            bondingCurveFundingManager.call_getFormulaVirtualTokenSupply(),
            bondingCurveFundingManager.call_getFormulaVirtualCollateralSupply(),
            bondingCurveFundingManager.call_reserveRatioForSelling(),
            decimalConverted_userDepositAmount
        );

        //normalize the formulaReturn. This is the amount in the context of the collateral token
        uint normalized_formulaReturn = bondingCurveFundingManager
            .call_convertAmountToRequiredDecimal(
            formulaReturn, 18, _token.decimals()
        );
        // We calculate how much of the initial deposit we should get back based on the fee
        uint feeAmount = (normalized_formulaReturn * _fee)
            / bondingCurveFundingManager.call_BPS();
        uint sellAmountMinusFee = normalized_formulaReturn - feeAmount;

        uint functionReturn =
            bondingCurveFundingManager.calculateSaleReturn(_saleAmount);

        assertEq(functionReturn, sellAmountMinusFee);
    }

    //--------------------------------------------------------------------------
    // OnlyOrchestrator Functions

    /*   
        Test mintIssuanceTokenTo function
    */
    function testMintIssuanceTokenTo(uint amount)
        public
        callerIsOrchestratorOwner
    {
        assertEq(issuanceToken.balanceOf(non_owner_address), 0);

        bondingCurveFundingManager.mintIssuanceTokenTo(
            non_owner_address, amount
        );

        assertEq(issuanceToken.balanceOf(non_owner_address), amount);
    }

    /* Test setVirtualTokenSupply and _setVirtualTokenSupply function
        ├── when caller is not the Orchestrator owner
        │      └── it should revert (tested in base Module tests)
        └── when caller is the Orchestrator owner
                ├── when the new token supply is zero
                │   └── it should revert
                └── when the new token supply is above zero
                    ├── it should set the new token supply
                    └── it should emit an event

    */

    function testSetVirtualTokenSupply_FailsIfZero()
        public
        callerIsOrchestratorOwner
    {
        uint _newSupply = 0;

        vm.expectRevert(
            IVirtualTokenSupply
                .VirtualTokenSupply__VirtualSupplyCannotBeZero
                .selector
        );
        bondingCurveFundingManager.setVirtualTokenSupply(_newSupply);
    }

    function testSetVirtualTokenSupply(uint _newSupply)
        public
        callerIsOrchestratorOwner
    {
        vm.assume(_newSupply != 0);

        vm.expectEmit(
            true, true, false, false, address(bondingCurveFundingManager)
        );
        emit VirtualTokenSupplySet(_newSupply, INITIAL_TOKEN_SUPPLY);
        bondingCurveFundingManager.setVirtualTokenSupply(_newSupply);
        assertEq(bondingCurveFundingManager.getVirtualTokenSupply(), _newSupply);
    }

    /* Test setVirtualCollateralSupply and _setVirtualCollateralSupply function
        ├── when caller is not the Orchestrator owner
        │      └── it should revert (tested in base Module tests)
        └── when caller is the Orchestrator owner
                ├── when the new collateral supply is zero
                │   └── it should revert
                └── when the new collateral supply is above zero
                    ├── it should set the new collateral supply
                    └── it should emit an event

    */

    function testSetVirtualCollateralSupply_FailsIfZero()
        public
        callerIsOrchestratorOwner
    {
        uint _newSupply = 0;

        vm.expectRevert(
            IVirtualCollateralSupply
                .VirtualCollateralSupply__VirtualSupplyCannotBeZero
                .selector
        );
        bondingCurveFundingManager.setVirtualCollateralSupply(_newSupply);
    }

    function testSetVirtualCollateralSupply(uint _newSupply)
        public
        callerIsOrchestratorOwner
    {
        vm.assume(_newSupply != 0);

        vm.expectEmit(
            true, true, false, false, address(bondingCurveFundingManager)
        );
        emit VirtualCollateralSupplySet(_newSupply, INITIAL_COLLATERAL_SUPPLY);
        bondingCurveFundingManager.setVirtualCollateralSupply(_newSupply);
        assertEq(
            bondingCurveFundingManager.getVirtualCollateralSupply(), _newSupply
        );
    }

    /* Test setReserveRatioForBuying and _setReserveRatioForBuying function
        ├── when caller is not the Orchestrator owner
        │       └── it should revert (tested in base Module tests)
        └── when caller is the Orchestrator owner
                ├── when reserve ratio is  0% 
                │       └── it should revert
                ├── when reserve ratio is below 100%
                │       ├── it should set the new ratio
                │       └── it should emit an event
                ├── when reserve ratio is  100% 
                │       ├── it should set the new ratio 
                │       └── it should emit an event
                └──  when reserve ratio is over 100% 
                        └── it should revert
    */
    function testSetReserveRatioForBuying_failsIfRatioIsZero()
        public
        callerIsOrchestratorOwner
    {
        vm.expectRevert(
            IBancorVirtualSupplyBondingCurveFundingManager
                .BancorVirtualSupplyBondingCurveFundingManager__InvalidReserveRatio
                .selector
        );
        bondingCurveFundingManager.setReserveRatioForBuying(0);
    }

    function testSetReserveRatioForBuying_failsIfRatioIsAboveMax(
        uint32 _newRatio
    ) public callerIsOrchestratorOwner {
        vm.assume(_newRatio > bondingCurveFundingManager.call_PPM());
        vm.expectRevert(
            IBancorVirtualSupplyBondingCurveFundingManager
                .BancorVirtualSupplyBondingCurveFundingManager__InvalidReserveRatio
                .selector
        );
        bondingCurveFundingManager.setReserveRatioForBuying(_newRatio);
    }

    function testSetReserveRatioForBuying(uint32 _newRatio)
        public
        callerIsOrchestratorOwner
    {
        //manual bound for uint32
        _newRatio = (_newRatio % bondingCurveFundingManager.call_PPM()) + 1; // reserve ratio of 0% isn't allowed, 100% is (although it isn't really a curve anymore)

        vm.expectEmit(
            true, true, false, false, address(bondingCurveFundingManager)
        );
        emit BuyReserveRatioSet(_newRatio, RESERVE_RATIO_FOR_BUYING);
        bondingCurveFundingManager.setReserveRatioForBuying(_newRatio);
        assertEq(
            bondingCurveFundingManager.call_reserveRatioForBuying(), _newRatio
        );
    }

    // Additional test:
    // Test reserve ratio changes

    /* Test setReserveRatioForSelling and _setReserveRatioForSelling function
        ├── when caller is not the Orchestrator owner
        │       └── it should revert (tested in base Module tests)
        └── when caller is the Orchestrator owner
                ├── when reserve ratio is  0% 
                │       └── it should revert
                ├── when reserve ratio is below 100%
                │       ├── it should set the new ratio
                │       └── it should emit an event
                ├── when reserve ratio is  100% 
                │       ├── it should set the new ratio 
                │       └── it should emit an event
                └──  when reserve ratio is over 100% 
                        └── it should revert
    */
    function testSetReserveRatioForSelling_failsIfRatioIsZero()
        public
        callerIsOrchestratorOwner
    {
        vm.expectRevert(
            IBancorVirtualSupplyBondingCurveFundingManager
                .BancorVirtualSupplyBondingCurveFundingManager__InvalidReserveRatio
                .selector
        );
        bondingCurveFundingManager.setReserveRatioForSelling(0);
    }

    function testSetReserveRatioForSelling_failsIfRatioIsAboveMax(
        uint32 _newRatio
    ) public callerIsOrchestratorOwner {
        vm.assume(_newRatio > bondingCurveFundingManager.call_PPM());
        vm.expectRevert(
            IBancorVirtualSupplyBondingCurveFundingManager
                .BancorVirtualSupplyBondingCurveFundingManager__InvalidReserveRatio
                .selector
        );
        bondingCurveFundingManager.setReserveRatioForSelling(_newRatio);
    }

    function testSetReserveRatioForSelling(uint32 _newRatio)
        public
        callerIsOrchestratorOwner
    {
        //manual bound for uint32
        _newRatio = (_newRatio % bondingCurveFundingManager.call_PPM()) + 1; // reserve ratio of 0% isn't allowed, 100% is (although it isn't really a curve anymore)
        vm.expectEmit(
            true, true, false, false, address(bondingCurveFundingManager)
        );
        emit SellReserveRatioSet(_newRatio, RESERVE_RATIO_FOR_SELLING);
        bondingCurveFundingManager.setReserveRatioForSelling(_newRatio);
        assertEq(
            bondingCurveFundingManager.call_reserveRatioForSelling(), _newRatio
        );
    }

    //--------------------------------------------------------------------------
    // Internal Functions

    /* Test _setIssuanceToken function
        ├── When decimal is set to lower than seven
        |   └── it should revert
        ├── When decimal is set to more than the collateral decimals
        |   └── it should revert
        └── when decimal is between seven and the the collateral decimals
            └── it should succeed
            */
<<<<<<< HEAD

    function testSetIssuanceToken_FailsIfTokenDecimalsLowerThanSeven(
        uint _newMaxSupply,
        uint8 _newDecimals
    ) public {
=======
    function testSetDecimals_FailsIfLowerThanSeven(uint8 _newDecimals) public {
>>>>>>> ccd84fee
        vm.assume(_newDecimals < 7);

        string memory _name = "New Issuance Token";
        string memory _symbol = "NEW";

        ERC20IssuanceMock newIssuanceToken = new ERC20IssuanceMock();
        newIssuanceToken.init(_name, _symbol, _newMaxSupply, _newDecimals);

        vm.expectRevert(
            IBancorVirtualSupplyBondingCurveFundingManager
                .BancorVirtualSupplyBondingCurveFundingManager__InvalidTokenDecimal
                .selector
        );
        // No authentication since it's an internal function exposed by the mock contract
        bondingCurveFundingManager.call_setIssuanceToken(
            address(newIssuanceToken)
        );
    }

    function testSetIssuanceToken_FailsIfLowerThanCollateralDecimals(
        uint _newMaxSupply,
        uint8 _newDecimals
    ) public {
        vm.assume(_newDecimals < _token.decimals());

        string memory _name = "New Issuance Token";
        string memory _symbol = "NEW";

        ERC20IssuanceMock newIssuanceToken = new ERC20IssuanceMock();
        newIssuanceToken.init(_name, _symbol, _newMaxSupply, _newDecimals);

        vm.expectRevert(
            IBancorVirtualSupplyBondingCurveFundingManager
                .BancorVirtualSupplyBondingCurveFundingManager__InvalidTokenDecimal
                .selector
        );
        // No authentication since it's an internal function exposed by the mock contract
        bondingCurveFundingManager.call_setIssuanceToken(
            address(newIssuanceToken)
        );
    }

<<<<<<< HEAD
    function testSetIssuanceToken(uint _newMaxSupply, uint8 _newDecimals)
        public
    {
        vm.assume(_newDecimals >= 7 && _newDecimals >= _token.decimals());

        string memory _name = "New Issuance Token";
        string memory _symbol = "NEW";

        ERC20IssuanceMock newIssuanceToken = new ERC20IssuanceMock();
        newIssuanceToken.init(_name, _symbol, _newMaxSupply, _newDecimals);

=======
    function testSetDecimals_FailsIfLowerThanCollateralDecimals(
        uint8 _newDecimals
    ) public {
        vm.assume(_newDecimals < _token.decimals());
        vm.expectRevert(
            IBancorVirtualSupplyBondingCurveFundingManager
                .BancorVirtualSupplyBondingCurveFundingManager__InvalidTokenDecimal
                .selector
        );
        // No authentication since it's an internal function exposed by the mock contract
        bondingCurveFundingManager.call_setDecimals(_newDecimals);
    }

    function testSetDecimals(uint8 _newDecimals) public {
        vm.assume(_newDecimals >= 7 && _newDecimals >= _token.decimals());
>>>>>>> ccd84fee
        // No authentication since it's an internal function exposed by the mock contract
        bondingCurveFundingManager.call_setIssuanceToken(
            address(newIssuanceToken)
        );

        ERC20IssuanceMock issuanceTokenAfter =
            ERC20IssuanceMock(bondingCurveFundingManager.getIssuanceToken());

        assertEq(issuanceTokenAfter.name(), _name);
        assertEq(issuanceTokenAfter.symbol(), _symbol);
        assertEq(issuanceTokenAfter.decimals(), _newDecimals);
        assertEq(issuanceTokenAfter.MAX_SUPPLY(), _newMaxSupply);

        // we also check the decimals have been cached correctly

        assertEq(
            bondingCurveFundingManager.call_issuanceTokenDecimals(),
            _newDecimals
        );
    }

    /* Test _staticPricePPM function
        ├── When calling with reserve ratio for selling without fuzzing
        |   └── it should update return value after selling
        ├── When calling with reserve ratio for selling with fuzzing
        |   └── it should update return value after selling
        ├── When calling with reserve ratio for buying without fuzzing
        |   └── it should update return value after buying
        └── When calling with reserve ratio for buying with fuzzing
            └── it should update return value after buying
    */
    function testStaticPriceWithSellReserveRatioNonFuzzing() public {
        uint amountIn = 1000;
        address seller = makeAddr("seller");
        uint availableForSale = _prepareSellConditions(seller, amountIn); // Multiply amount to ensure that user has enough tokens, because return amount when buying less than amount
        // Set virtual supply to some number above _sellAmount
        // Set virtual collateral to some number
        uint newVirtualTokenSupply = availableForSale * 2;
        uint newVirtualCollateral = amountIn * 2;

        _token.mint(
            address(bondingCurveFundingManager), (type(uint).max - amountIn)
        ); // We mint all the other tokens to the fundingManager to make sure we'll have enough balance to pay out

        // Set virtual supplies
        vm.startPrank(owner_address);
        {
            bondingCurveFundingManager.setVirtualTokenSupply(
                newVirtualTokenSupply
            );
            bondingCurveFundingManager.setVirtualCollateralSupply(
                newVirtualCollateral
            );
        }
        vm.stopPrank();

        // Calculate min amount out for selling
        uint minAmountOut =
            bondingCurveFundingManager.calculateSaleReturn(availableForSale);

        // Get virtual supplies before selling
        uint _virtualTokenSupplyBeforeSell =
            bondingCurveFundingManager.getVirtualTokenSupply();
        uint _virtualCollateralSupplyBeforeSell =
            bondingCurveFundingManager.getVirtualCollateralSupply();
        uint32 _reserveRatioSelling =
            bondingCurveFundingManager.call_reserveRatioForSelling();

        // Calculate static price before selling
        uint staticPriceBeforeSell = bondingCurveFundingManager
            .call_staticPricePPM(
            _virtualTokenSupplyBeforeSell,
            _virtualCollateralSupplyBeforeSell,
            _reserveRatioSelling
        );

        // Sell tokens
        vm.prank(seller);
        bondingCurveFundingManager.sell(availableForSale, minAmountOut);

        // Get virtual supplies after selling
        uint _virtualTokenSupplyAfterSell =
            bondingCurveFundingManager.getVirtualTokenSupply();
        uint _virtualCollateralSupplyAfterSell =
            bondingCurveFundingManager.getVirtualCollateralSupply();

        // Calculate static price after selling
        uint staticPriceAfterSell = bondingCurveFundingManager
            .call_staticPricePPM(
            _virtualTokenSupplyAfterSell,
            _virtualCollateralSupplyAfterSell,
            _reserveRatioSelling
        );

        // Assert that supply has changed
        assertLt(_virtualTokenSupplyAfterSell, _virtualTokenSupplyBeforeSell);
        assertLt(
            _virtualCollateralSupplyAfterSell,
            _virtualCollateralSupplyBeforeSell
        );

        // Static price has decreased after sell
        assertLt(staticPriceAfterSell, staticPriceBeforeSell);
    }

    function testStaticPriceWithBuyReserveRatioNonFuzzing() public {
        uint amountIn = 100;
        uint minAmountOut =
            bondingCurveFundingManager.calculatePurchaseReturn(amountIn);
        address buyer = makeAddr("buyer");
        _prepareBuyConditions(buyer, amountIn);

        // Set virtual supplies to a relatively high value before buying
        // This way the buy-in won't modify the price too much
        uint _virtualTokenSupplyBeforeBuy = amountIn * 1000;
        uint _virtualCollateralSupplyBeforeBuy = minAmountOut * 1000;

        vm.startPrank(owner_address);
        {
            bondingCurveFundingManager.setVirtualTokenSupply(
                _virtualTokenSupplyBeforeBuy
            );
            bondingCurveFundingManager.setVirtualCollateralSupply(
                _virtualCollateralSupplyBeforeBuy
            );
        }
        vm.stopPrank();

        uint32 _reserveRatioBuying =
            bondingCurveFundingManager.call_reserveRatioForBuying();
        // Calculate static price before buy
        uint staticPriceBeforeBuy = bondingCurveFundingManager
            .call_staticPricePPM(
            _virtualTokenSupplyBeforeBuy,
            _virtualCollateralSupplyBeforeBuy,
            _reserveRatioBuying
        );
        // Buy tokens
        vm.prank(buyer);
        bondingCurveFundingManager.buy(amountIn, minAmountOut);

        // Get virtual supply after buy
        uint _virtualTokenSupplyAfterBuy =
            bondingCurveFundingManager.getVirtualTokenSupply();
        uint _virtualCollateralSupplyAfterBuy =
            bondingCurveFundingManager.getVirtualCollateralSupply();
        // Calculate static price after buy
        uint staticPriceAfterBuy = bondingCurveFundingManager
            .call_staticPricePPM(
            _virtualTokenSupplyAfterBuy,
            _virtualCollateralSupplyAfterBuy,
            _reserveRatioBuying
        );
        // Collateral has been added to the supply
        assertGt(
            _virtualCollateralSupplyAfterBuy, _virtualCollateralSupplyBeforeBuy
        );
        // Static price has increased after buy
        assertGt(staticPriceAfterBuy, staticPriceBeforeBuy);

        // Price has risen less than 1 * PPM
        assertApproxEqAbs(
            staticPriceAfterBuy,
            staticPriceBeforeBuy,
            1 * bondingCurveFundingManager.call_PPM()
        );
    }

    /* Test _convertAmountToRequiredDecimal function
        ├── when the token decimals and the required decimals are the same
        │       └── it should return the amount without change
        ├── when the token decimals are higher than the required decimals
        │       └── it should cut the excess decimals from the amount and return it
        └── when caller is the Orchestrator owner
                └── it should pad the amount by the missing decimals and return it
        */

    function testConvertAmountToRequiredDecimals_whenEqual(
        uint _amount,
        uint8 _decimals
    ) public {
        assertEq(
            bondingCurveFundingManager.call_convertAmountToRequiredDecimal(
                _amount, _decimals, _decimals
            ),
            _amount
        );
    }

    function testConvertAmountToRequiredDecimals_whenAbove(
        uint _amount,
        uint8 _tokenDecimals,
        uint8 _requiredDecimals
    ) public {
        // Bounds necessary to avoid overflows:
        // amount < (1e78 (uint.max) - 1e32 (max decimals in test) - 1e5 (BPS))
        _amount = bound(_amount, 1, 1e41);
        _requiredDecimals = uint8(bound(_requiredDecimals, 1, 18));
        _tokenDecimals = uint8(bound(_tokenDecimals, _requiredDecimals + 1, 32));

        uint res = bondingCurveFundingManager
            .call_convertAmountToRequiredDecimal(
            _amount, _tokenDecimals, _requiredDecimals
        );
        uint factor = _tokenDecimals - _requiredDecimals;

        assertEq((_amount / (10 ** factor)), res);
    }

    function testConvertAmountToRequiredDecimals_whenBelow(
        uint _amount,
        uint8 _tokenDecimals,
        uint8 _requiredDecimals
    ) public {
        // Bounds necessary to avoid overflows:
        // amount < (1e78 (uint.max) - 1e32 (max decimals in test) - 1e5 (BPS))
        _amount = bound(_amount, 1, 1e41);
        _tokenDecimals = uint8(bound(_tokenDecimals, 1, 18));
        _requiredDecimals =
            uint8(bound(_requiredDecimals, _tokenDecimals + 1, 32));

        uint res = bondingCurveFundingManager
            .call_convertAmountToRequiredDecimal(
            _amount, _tokenDecimals, _requiredDecimals
        );
        uint factor = _requiredDecimals - _tokenDecimals;
        assertEq((res % (10 ** factor)), 0);
    }
    //--------------------------------------------------------------------------
    // OnlyOrchestrator Mutating Functions

    /* Test transferOrchestratorToken 
        ├── when caller is not the Orchestrator 
        │      └── it should revert (tested in base Module tests)
        └── when caller is the Orchestrator owner
                ├── it should send the funds to the specified address
                └── it should emit an event?
    */

    function testTransferOrchestratorToken(address to, uint amount) public {
        vm.assume(to != address(0) && to != address(bondingCurveFundingManager));

        _token.mint(address(bondingCurveFundingManager), amount);

        assertEq(_token.balanceOf(to), 0);
        assertEq(_token.balanceOf(address(bondingCurveFundingManager)), amount);

        vm.startPrank(address(_orchestrator));
        {
            vm.expectEmit(true, true, true, true);
            emit TransferOrchestratorToken(to, amount);

            bondingCurveFundingManager.transferOrchestratorToken(to, amount);
        }
        vm.stopPrank();

        assertEq(_token.balanceOf(to), amount);
        assertEq(_token.balanceOf(address(bondingCurveFundingManager)), 0);
    }

    //--------------------------------------------------------------------------
    // Helper functions

    // Modifier to ensure the caller has the owner role
    modifier callerIsOrchestratorOwner() {
        _authorizer.grantRole(_authorizer.getOwnerRole(), owner_address);
        vm.startPrank(owner_address);
        _;
    }

    // Helper function that mints enough collateral tokens to a buyer and approves the bonding curve to spend them
    function _prepareBuyConditions(address buyer, uint amount) internal {
        _token.mint(buyer, amount);
        vm.prank(buyer);
        _token.approve(address(bondingCurveFundingManager), amount);
    }

    // Helper function that:
    //      - Mints collateral tokens to a seller and
    //      - Deposits them so they can later be sold.
    //      - Approves the BondingCurve contract to spend the receipt tokens
    // @note This function assumes that we are using the Mock with a 0% buy fee, so the user will receive as many toknes as they deposit
    function _prepareSellConditions(address seller, uint amount)
        internal
        returns (uint userSellAmount)
    {
        _token.mint(seller, amount);
        uint minAmountOut =
            bondingCurveFundingManager.calculatePurchaseReturn(amount);
        vm.startPrank(seller);
        {
            _token.approve(address(bondingCurveFundingManager), amount);
            bondingCurveFundingManager.buy(amount, minAmountOut);
<<<<<<< HEAD
            userSellAmount = issuanceToken.balanceOf(seller);
=======
            userSellAmount = bondingCurveFundingManager.balanceOf(seller);
>>>>>>> ccd84fee

            issuanceToken.approve(
                address(bondingCurveFundingManager), userSellAmount
            );
        }
        vm.stopPrank();

        return userSellAmount;
    }
}<|MERGE_RESOLUTION|>--- conflicted
+++ resolved
@@ -134,14 +134,9 @@
         BancorFormula bancorFormula = new BancorFormula();
         formula = address(bancorFormula);
 
-<<<<<<< HEAD
-        issuanceToken = new ERC20IssuanceMock();
-        issuanceToken.init(NAME, SYMBOL, type(uint).max, DECIMALS);
-=======
         issuanceToken.name = bytes32(abi.encodePacked(NAME));
         issuanceToken.symbol = bytes32(abi.encodePacked(SYMBOL));
-        issuanceToken.decimals = uint8(DECIMALS);
->>>>>>> ccd84fee
+        issuanceToken.decimals = uint8(18);
 
         bc_properties.formula = formula;
         bc_properties.reserveRatioForBuying = RESERVE_RATIO_FOR_BUYING;
@@ -204,12 +199,9 @@
             "Symbol has not been set correctly"
         );
         assertEq(
-<<<<<<< HEAD
-            issuanceToken.decimals(),
-=======
             bondingCurveFundingManager.decimals(),
->>>>>>> ccd84fee
-            DECIMALS,
+            //DECIMALS,
+            18,
             "Decimals has not been set correctly"
         );
         assertEq(
@@ -306,17 +298,7 @@
         uint amount
     ) public {
         // Setup
-        amount = _bound_for_decimal_conversion(
-            amount,
-            1,
-            1e38,
-            bondingCurveFundingManager.call_collateralTokenDecimals(),
-<<<<<<< HEAD
-            issuanceToken.decimals()
-=======
-            bondingCurveFundingManager.decimals()
->>>>>>> ccd84fee
-        );
+        amount = bound(amount, 2, 1e38); // see comment in testBuyOrderWithZeroFee
         _token.mint(
             address(bondingCurveFundingManager), (type(uint).max - amount)
         );
@@ -349,11 +331,7 @@
             1,
             1e38,
             bondingCurveFundingManager.call_collateralTokenDecimals(),
-<<<<<<< HEAD
             issuanceToken.decimals()
-=======
-            bondingCurveFundingManager.decimals()
->>>>>>> ccd84fee
         );
         _token.mint(
             address(bondingCurveFundingManager), (type(uint).max - amount)
@@ -384,11 +362,7 @@
             1,
             1e38,
             bondingCurveFundingManager.call_collateralTokenDecimals(),
-<<<<<<< HEAD
             issuanceToken.decimals()
-=======
-            bondingCurveFundingManager.decimals()
->>>>>>> ccd84fee
         );
 
         address buyer = makeAddr("buyer");
@@ -399,11 +373,6 @@
             _token.balanceOf(address(bondingCurveFundingManager));
         assertEq(_token.balanceOf(buyer), amount);
         assertEq(issuanceToken.balanceOf(buyer), 0);
-
-        assertEq(
-            bondingCurveFundingManager.call_collateralTokenDecimals(),
-            _token.decimals()
-        );
 
         assertEq(
             bondingCurveFundingManager.call_collateralTokenDecimals(),
@@ -465,11 +434,7 @@
             1,
             1e38,
             bondingCurveFundingManager.call_collateralTokenDecimals(),
-<<<<<<< HEAD
             issuanceToken.decimals()
-=======
-            bondingCurveFundingManager.decimals()
->>>>>>> ccd84fee
         );
         // see comment in testBuyOrderWithZeroFee for information on the upper bound
 
@@ -555,11 +520,7 @@
             1,
             1e38,
             bondingCurveFundingManager.call_collateralTokenDecimals(),
-<<<<<<< HEAD
             issuanceToken.decimals()
-=======
-            bondingCurveFundingManager.decimals()
->>>>>>> ccd84fee
         );
 
         assertNotEq(to, buyer);
@@ -653,11 +614,7 @@
             1e4,
             1e38,
             bondingCurveFundingManager.call_collateralTokenDecimals(),
-<<<<<<< HEAD
             issuanceToken.decimals()
-=======
-            bondingCurveFundingManager.decimals()
->>>>>>> ccd84fee
         );
 
         _token.mint(
@@ -693,11 +650,7 @@
             1,
             1e38,
             bondingCurveFundingManager.call_collateralTokenDecimals(),
-<<<<<<< HEAD
             issuanceToken.decimals()
-=======
-            bondingCurveFundingManager.decimals()
->>>>>>> ccd84fee
         );
 
         address seller = makeAddr("seller");
@@ -723,11 +676,7 @@
             100,
             1e38,
             bondingCurveFundingManager.call_collateralTokenDecimals(),
-<<<<<<< HEAD
             issuanceToken.decimals()
-=======
-            bondingCurveFundingManager.decimals()
->>>>>>> ccd84fee
         );
         // see comment in testBuyOrderWithZeroFee for information on the upper bound
 
@@ -757,11 +706,7 @@
 
         uint decimalConverted_userSellAmount = bondingCurveFundingManager
             .call_convertAmountToRequiredDecimal(
-<<<<<<< HEAD
             userSellAmount, issuanceToken.decimals(), 18
-=======
-            userSellAmount, bondingCurveFundingManager.decimals(), 18
->>>>>>> ccd84fee
         );
         // Use formula to get expected return values
         uint formulaReturn = bondingCurveFundingManager.formula()
@@ -813,11 +758,7 @@
         vm.stopPrank();
 
         // Check real-world token/collateral balances
-<<<<<<< HEAD
         assertEq(issuanceToken.balanceOf(seller), 0);
-=======
-        assertEq(bondingCurveFundingManager.balanceOf(seller), 0);
->>>>>>> ccd84fee
         assertEq(_token.balanceOf(seller), normalized_formulaReturn);
         assertEq(
             _token.balanceOf(address(bondingCurveFundingManager)),
@@ -848,11 +789,7 @@
             100,
             1e38,
             bondingCurveFundingManager.call_collateralTokenDecimals(),
-<<<<<<< HEAD
             issuanceToken.decimals()
-=======
-            bondingCurveFundingManager.decimals()
->>>>>>> ccd84fee
         );
         // see comment in testBuyOrderWithZeroFee for information on the upper bound
         _token.mint(
@@ -972,11 +909,7 @@
             100,
             1e38,
             bondingCurveFundingManager.call_collateralTokenDecimals(),
-<<<<<<< HEAD
             issuanceToken.decimals()
-=======
-            bondingCurveFundingManager.decimals()
->>>>>>> ccd84fee
         );
         // see comment in testBuyOrderWithZeroFee for information on the upper bound
 
@@ -1003,11 +936,7 @@
 
         uint decimalConverted_userSellAmount = bondingCurveFundingManager
             .call_convertAmountToRequiredDecimal(
-<<<<<<< HEAD
             userSellAmount, issuanceToken.decimals(), 18
-=======
-            userSellAmount, bondingCurveFundingManager.decimals(), 18
->>>>>>> ccd84fee
         );
 
         // Use formula to get expected return values
@@ -1168,11 +1097,7 @@
             1,
             1e38,
             bondingCurveFundingManager.call_collateralTokenDecimals(),
-<<<<<<< HEAD
             issuanceToken.decimals()
-=======
-            bondingCurveFundingManager.decimals()
->>>>>>> ccd84fee
         );
 
         uint decimalConverted_userDepositAmount = bondingCurveFundingManager
@@ -1207,11 +1132,7 @@
             1,
             1e38,
             bondingCurveFundingManager.call_collateralTokenDecimals(),
-<<<<<<< HEAD
             issuanceToken.decimals()
-=======
-            bondingCurveFundingManager.decimals()
->>>>>>> ccd84fee
         );
 
         vm.prank(owner_address);
@@ -1264,11 +1185,7 @@
     function testCalculateSaleReturnWithZeroFee(uint _saleAmount) public {
         // Above an amount of 1e26 the BancorFormula starts to revert.
         _saleAmount = _bound_for_decimal_conversion(
-<<<<<<< HEAD
             _saleAmount, 1, 1e38, issuanceToken.decimals(), 18
-=======
-            _saleAmount, 1, 1e38, bondingCurveFundingManager.decimals(), 18
->>>>>>> ccd84fee
         );
         // Set virtual supply to some number above collateral supply
         // Set virtual collateral to some number
@@ -1288,11 +1205,7 @@
 
         uint decimalConverted_userSaleAmount = bondingCurveFundingManager
             .call_convertAmountToRequiredDecimal(
-<<<<<<< HEAD
             _saleAmount, issuanceToken.decimals(), 18
-=======
-            _saleAmount, bondingCurveFundingManager.decimals(), 18
->>>>>>> ccd84fee
         );
 
         // Use formula to get expected return values
@@ -1302,7 +1215,6 @@
             bondingCurveFundingManager.call_getFormulaVirtualCollateralSupply(),
             bondingCurveFundingManager.call_reserveRatioForBuying(),
             decimalConverted_userSaleAmount
-<<<<<<< HEAD
         );
 
         //normalize the formulaReturn. This is the amount in the context of the collateral token
@@ -1311,16 +1223,6 @@
             formulaReturn, 18, _token.decimals()
         );
 
-=======
-        );
-
-        //normalize the formulaReturn. This is the amount in the context of the collateral token
-        uint normalized_formulaReturn = bondingCurveFundingManager
-            .call_convertAmountToRequiredDecimal(
-            formulaReturn, 18, _token.decimals()
-        );
-
->>>>>>> ccd84fee
         uint functionReturn =
             bondingCurveFundingManager.calculateSaleReturn(_saleAmount);
         assertEq(functionReturn, normalized_formulaReturn);
@@ -1339,11 +1241,7 @@
             1,
             1e38,
             bondingCurveFundingManager.call_collateralTokenDecimals(),
-<<<<<<< HEAD
             issuanceToken.decimals()
-=======
-            bondingCurveFundingManager.decimals()
->>>>>>> ccd84fee
         );
 
         // Set sell Fee
@@ -1365,11 +1263,7 @@
 
         uint decimalConverted_userDepositAmount = bondingCurveFundingManager
             .call_convertAmountToRequiredDecimal(
-<<<<<<< HEAD
             _saleAmount, issuanceToken.decimals(), 18
-=======
-            _saleAmount, bondingCurveFundingManager.decimals(), 18
->>>>>>> ccd84fee
         );
 
         // Use formula to get expected return values
@@ -1623,15 +1517,11 @@
         └── when decimal is between seven and the the collateral decimals
             └── it should succeed
             */
-<<<<<<< HEAD
 
     function testSetIssuanceToken_FailsIfTokenDecimalsLowerThanSeven(
         uint _newMaxSupply,
         uint8 _newDecimals
     ) public {
-=======
-    function testSetDecimals_FailsIfLowerThanSeven(uint8 _newDecimals) public {
->>>>>>> ccd84fee
         vm.assume(_newDecimals < 7);
 
         string memory _name = "New Issuance Token";
@@ -1651,42 +1541,6 @@
         );
     }
 
-    function testSetIssuanceToken_FailsIfLowerThanCollateralDecimals(
-        uint _newMaxSupply,
-        uint8 _newDecimals
-    ) public {
-        vm.assume(_newDecimals < _token.decimals());
-
-        string memory _name = "New Issuance Token";
-        string memory _symbol = "NEW";
-
-        ERC20IssuanceMock newIssuanceToken = new ERC20IssuanceMock();
-        newIssuanceToken.init(_name, _symbol, _newMaxSupply, _newDecimals);
-
-        vm.expectRevert(
-            IBancorVirtualSupplyBondingCurveFundingManager
-                .BancorVirtualSupplyBondingCurveFundingManager__InvalidTokenDecimal
-                .selector
-        );
-        // No authentication since it's an internal function exposed by the mock contract
-        bondingCurveFundingManager.call_setIssuanceToken(
-            address(newIssuanceToken)
-        );
-    }
-
-<<<<<<< HEAD
-    function testSetIssuanceToken(uint _newMaxSupply, uint8 _newDecimals)
-        public
-    {
-        vm.assume(_newDecimals >= 7 && _newDecimals >= _token.decimals());
-
-        string memory _name = "New Issuance Token";
-        string memory _symbol = "NEW";
-
-        ERC20IssuanceMock newIssuanceToken = new ERC20IssuanceMock();
-        newIssuanceToken.init(_name, _symbol, _newMaxSupply, _newDecimals);
-
-=======
     function testSetDecimals_FailsIfLowerThanCollateralDecimals(
         uint8 _newDecimals
     ) public {
@@ -1697,12 +1551,45 @@
                 .selector
         );
         // No authentication since it's an internal function exposed by the mock contract
-        bondingCurveFundingManager.call_setDecimals(_newDecimals);
-    }
-
-    function testSetDecimals(uint8 _newDecimals) public {
+        bondingCurveFundingManager.call_setIssuanceToken(
+            address(newIssuanceToken)
+        );
+    }
+
+    function testSetIssuanceToken_FailsIfLowerThanCollateralDecimals(
+        uint _newMaxSupply,
+        uint8 _newDecimals
+    ) public {
+        vm.assume(_newDecimals < _token.decimals());
+
+        string memory _name = "New Issuance Token";
+        string memory _symbol = "NEW";
+
+        ERC20IssuanceMock newIssuanceToken = new ERC20IssuanceMock();
+        newIssuanceToken.init(_name, _symbol, _newMaxSupply, _newDecimals);
+
+        vm.expectRevert(
+            IBancorVirtualSupplyBondingCurveFundingManager
+                .BancorVirtualSupplyBondingCurveFundingManager__InvalidTokenDecimal
+                .selector
+        );
+        // No authentication since it's an internal function exposed by the mock contract
+        bondingCurveFundingManager.call_setIssuanceToken(
+            address(newIssuanceToken)
+        );
+    }
+
+    function testSetIssuanceToken(uint _newMaxSupply, uint8 _newDecimals)
+        public
+    {
         vm.assume(_newDecimals >= 7 && _newDecimals >= _token.decimals());
->>>>>>> ccd84fee
+
+        string memory _name = "New Issuance Token";
+        string memory _symbol = "NEW";
+
+        ERC20IssuanceMock newIssuanceToken = new ERC20IssuanceMock();
+        newIssuanceToken.init(_name, _symbol, _newMaxSupply, _newDecimals);
+
         // No authentication since it's an internal function exposed by the mock contract
         bondingCurveFundingManager.call_setIssuanceToken(
             address(newIssuanceToken)
@@ -1996,11 +1883,7 @@
         {
             _token.approve(address(bondingCurveFundingManager), amount);
             bondingCurveFundingManager.buy(amount, minAmountOut);
-<<<<<<< HEAD
             userSellAmount = issuanceToken.balanceOf(seller);
-=======
-            userSellAmount = bondingCurveFundingManager.balanceOf(seller);
->>>>>>> ccd84fee
 
             issuanceToken.approve(
                 address(bondingCurveFundingManager), userSellAmount
@@ -2009,5 +1892,7 @@
         vm.stopPrank();
 
         return userSellAmount;
+
+        return userSellAmount;
     }
 }