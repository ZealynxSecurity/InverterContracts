--- conflicted
+++ resolved
@@ -1412,12 +1412,7 @@
         _token.approve(address(queue), amount_);
         uint orderId_ =
             queue.exposed_addPaymentOrderToQueue(order_, address(this));
-<<<<<<< HEAD
         // queue.exposed_executePaymentTransfer(orderId_);
-=======
-        _token.mint(address(queue), amount_);
-        queue.exposed_executePaymentTransfer(orderId_);
->>>>>>> 2526cd10
 
         assertEq(
             _token.balanceOf(recipient_),
